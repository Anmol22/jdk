/*
<<<<<<< HEAD
 * Copyright (c) 2024, Oracle and/or its affiliates. All rights reserved.
=======
 * Copyright (c) 2013, 2024, Oracle and/or its affiliates. All rights reserved.
>>>>>>> 52ba7282
 * DO NOT ALTER OR REMOVE COPYRIGHT NOTICES OR THIS FILE HEADER.
 *
 * This code is free software; you can redistribute it and/or modify it
 * under the terms of the GNU General Public License version 2 only, as
 * published by the Free Software Foundation.
 *
 * This code is distributed in the hope that it will be useful, but WITHOUT
 * ANY WARRANTY; without even the implied warranty of MERCHANTABILITY or
 * FITNESS FOR A PARTICULAR PURPOSE.  See the GNU General Public License
 * version 2 for more details (a copy is included in the LICENSE file that
 * accompanied this code).
 *
 * You should have received a copy of the GNU General Public License version
 * 2 along with this work; if not, write to the Free Software Foundation,
 * Inc., 51 Franklin St, Fifth Floor, Boston, MA 02110-1301 USA.
 *
 * Please contact Oracle, 500 Oracle Parkway, Redwood Shores, CA 94065 USA
 * or visit www.oracle.com if you need additional information or have any
 * questions.
 *
 */

#ifndef NMT_VIRTUALMEMORYTRACKER_HPP
#define NMT_VIRTUALMEMORYTRACKER_HPP

#include "nmt/nmtCommon.hpp"
#include "nmt/regionsTree.hpp"
#include "runtime/atomic.hpp"
#include "utilities/nativeCallStack.hpp"
#include "utilities/ostream.hpp"

<<<<<<< HEAD
class VirtualMemoryTracker {
=======
/*
 * Virtual memory counter
 */
class VirtualMemory {
 private:
  size_t     _reserved;
  size_t     _committed;

  volatile size_t _peak_size;
  void update_peak(size_t size);

 public:
  VirtualMemory() : _reserved(0), _committed(0), _peak_size(0) {}

  inline void reserve_memory(size_t sz) { _reserved += sz; }
  inline void commit_memory (size_t sz) {
    _committed += sz;
    assert(_committed <= _reserved, "Sanity check");
    update_peak(_committed);
  }

  inline void release_memory (size_t sz) {
    assert(_reserved >= sz, "Negative amount");
    _reserved -= sz;
  }

  inline void uncommit_memory(size_t sz) {
    assert(_committed >= sz, "Negative amount");
    _committed -= sz;
  }

  inline size_t reserved()  const { return _reserved;  }
  inline size_t committed() const { return _committed; }
  inline size_t peak_size() const {
    return Atomic::load(&_peak_size);
  }
};

// Virtual memory allocation site, keeps track where the virtual memory is reserved.
class VirtualMemoryAllocationSite : public AllocationSite {
  VirtualMemory _c;
 public:
  VirtualMemoryAllocationSite(const NativeCallStack& stack, MemTag mem_tag) :
    AllocationSite(stack, mem_tag) { }

  inline void reserve_memory(size_t sz)  { _c.reserve_memory(sz);  }
  inline void commit_memory (size_t sz)  { _c.commit_memory(sz);   }
  inline size_t reserved() const  { return _c.reserved(); }
  inline size_t committed() const { return _c.committed(); }
  inline size_t peak_size() const { return _c.peak_size(); }
};

class VirtualMemorySummary;

// This class represents a snapshot of virtual memory at a given time.
// The latest snapshot is saved in a static area.
class VirtualMemorySnapshot : public ResourceObj {
  friend class VirtualMemorySummary;

 private:
  VirtualMemory  _virtual_memory[mt_number_of_tags];

 public:
  inline VirtualMemory* by_type(MemTag mem_tag) {
    int index = NMTUtil::tag_to_index(mem_tag);
    return &_virtual_memory[index];
  }

  inline const VirtualMemory* by_type(MemTag mem_tag) const {
    int index = NMTUtil::tag_to_index(mem_tag);
    return &_virtual_memory[index];
  }

  inline size_t total_reserved() const {
    size_t amount = 0;
    for (int index = 0; index < mt_number_of_tags; index ++) {
      amount += _virtual_memory[index].reserved();
    }
    return amount;
  }

  inline size_t total_committed() const {
    size_t amount = 0;
    for (int index = 0; index < mt_number_of_tags; index ++) {
      amount += _virtual_memory[index].committed();
    }
    return amount;
  }

  void copy_to(VirtualMemorySnapshot* s) {
    for (int index = 0; index < mt_number_of_tags; index ++) {
      s->_virtual_memory[index] = _virtual_memory[index];
    }
  }
};

class VirtualMemorySummary : AllStatic {
 public:

  static inline void record_reserved_memory(size_t size, MemTag mem_tag) {
    as_snapshot()->by_type(mem_tag)->reserve_memory(size);
  }

  static inline void record_committed_memory(size_t size, MemTag mem_tag) {
    as_snapshot()->by_type(mem_tag)->commit_memory(size);
  }

  static inline void record_uncommitted_memory(size_t size, MemTag mem_tag) {
    as_snapshot()->by_type(mem_tag)->uncommit_memory(size);
  }

  static inline void record_released_memory(size_t size, MemTag mem_tag) {
    as_snapshot()->by_type(mem_tag)->release_memory(size);
  }

  // Move virtual memory from one memory tag to another.
  // Virtual memory can be reserved before it is associated with a memory tag, and tagged
  // as 'unknown'. Once the memory is tagged, the virtual memory will be moved from 'unknown'
  // type to specified memory tag.
  static inline void move_reserved_memory(MemTag from, MemTag to, size_t size) {
    as_snapshot()->by_type(from)->release_memory(size);
    as_snapshot()->by_type(to)->reserve_memory(size);
  }

  static inline void move_committed_memory(MemTag from, MemTag to, size_t size) {
    as_snapshot()->by_type(from)->uncommit_memory(size);
    as_snapshot()->by_type(to)->commit_memory(size);
  }

  static void snapshot(VirtualMemorySnapshot* s);

  static VirtualMemorySnapshot* as_snapshot() {
    return &_snapshot;
  }

 private:
  static VirtualMemorySnapshot _snapshot;
};



/*
 * A virtual memory region
 */
class VirtualMemoryRegion {
 private:
  address      _base_address;
  size_t       _size;

 public:
  VirtualMemoryRegion(address addr, size_t size) :
    _base_address(addr), _size(size) {
     assert(addr != nullptr, "Invalid address");
     assert(size > 0, "Invalid size");
   }

  inline address base() const { return _base_address;   }
  inline address end()  const { return base() + size(); }
  inline size_t  size() const { return _size;           }

  inline bool is_empty() const { return size() == 0; }

  inline bool contain_address(address addr) const {
    return (addr >= base() && addr < end());
  }


  inline bool contain_region(address addr, size_t size) const {
    return contain_address(addr) && contain_address(addr + size - 1);
  }

  inline bool same_region(address addr, size_t sz) const {
    return (addr == base() && sz == size());
  }


  inline bool overlap_region(address addr, size_t sz) const {
    assert(sz > 0, "Invalid size");
    assert(size() > 0, "Invalid size");
    return MAX2(addr, base()) < MIN2(addr + sz, end());
  }

  inline bool adjacent_to(address addr, size_t sz) const {
    return (addr == end() || (addr + sz) == base());
  }

  void exclude_region(address addr, size_t sz) {
    assert(contain_region(addr, sz), "Not containment");
    assert(addr == base() || addr + sz == end(), "Can not exclude from middle");
    size_t new_size = size() - sz;

    if (addr == base()) {
      set_base(addr + sz);
    }
    set_size(new_size);
  }

  void expand_region(address addr, size_t sz) {
    assert(adjacent_to(addr, sz), "Not adjacent regions");
    if (base() == addr + sz) {
      set_base(addr);
    }
    set_size(size() + sz);
  }

  // Returns 0 if regions overlap; 1 if this region follows rgn;
  //  -1 if this region precedes rgn.
  inline int compare(const VirtualMemoryRegion& rgn) const {
    if (overlap_region(rgn.base(), rgn.size())) {
      return 0;
    } else if (base() >= rgn.end()) {
      return 1;
    } else {
      assert(rgn.base() >= end(), "Sanity");
      return -1;
    }
  }

  // Returns true if regions overlap, false otherwise.
  inline bool equals(const VirtualMemoryRegion& rgn) const {
    return compare(rgn) == 0;
  }

 protected:
  void set_base(address base) {
    assert(base != nullptr, "Sanity check");
    _base_address = base;
  }

  void set_size(size_t  size) {
    assert(size > 0, "Sanity check");
    _size = size;
  }
};


class CommittedMemoryRegion : public VirtualMemoryRegion {
 private:
  NativeCallStack  _stack;

 public:
  CommittedMemoryRegion(address addr, size_t size, const NativeCallStack& stack) :
    VirtualMemoryRegion(addr, size), _stack(stack) { }

  inline void set_call_stack(const NativeCallStack& stack) { _stack = stack; }
  inline const NativeCallStack* call_stack() const         { return &_stack; }
};


typedef LinkedListIterator<CommittedMemoryRegion> CommittedRegionIterator;

int compare_committed_region(const CommittedMemoryRegion&, const CommittedMemoryRegion&);
class ReservedMemoryRegion : public VirtualMemoryRegion {
 private:
  SortedLinkedList<CommittedMemoryRegion, compare_committed_region>
    _committed_regions;

  NativeCallStack  _stack;
  MemTag           _mem_tag;

 public:
  ReservedMemoryRegion(address base, size_t size, const NativeCallStack& stack,
    MemTag mem_tag = mtNone) :
    VirtualMemoryRegion(base, size), _stack(stack), _mem_tag(mem_tag) { }


  ReservedMemoryRegion(address base, size_t size) :
    VirtualMemoryRegion(base, size), _stack(NativeCallStack::empty_stack()), _mem_tag(mtNone) { }

  // Copy constructor
  ReservedMemoryRegion(const ReservedMemoryRegion& rr) :
    VirtualMemoryRegion(rr.base(), rr.size()) {
    *this = rr;
  }

  inline void  set_call_stack(const NativeCallStack& stack) { _stack = stack; }
  inline const NativeCallStack* call_stack() const          { return &_stack;  }

  void  set_mem_tag(MemTag mem_tag);
  inline MemTag mem_tag() const            { return _mem_tag;  }

  // uncommitted thread stack bottom, above guard pages if there is any.
  address thread_stack_uncommitted_bottom() const;

  bool    add_committed_region(address addr, size_t size, const NativeCallStack& stack);
  bool    remove_uncommitted_region(address addr, size_t size);

  size_t  committed_size() const;

  // move committed regions that higher than specified address to
  // the new region
  void    move_committed_regions(address addr, ReservedMemoryRegion& rgn);

  CommittedRegionIterator iterate_committed_regions() const {
    return CommittedRegionIterator(_committed_regions.head());
  }

  ReservedMemoryRegion& operator= (const ReservedMemoryRegion& other) {
    set_base(other.base());
    set_size(other.size());

    _stack   = *other.call_stack();
    _mem_tag = other.mem_tag();
    _committed_regions.clear();

    CommittedRegionIterator itr = other.iterate_committed_regions();
    const CommittedMemoryRegion* rgn = itr.next();
    while (rgn != nullptr) {
      _committed_regions.add(*rgn);
      rgn = itr.next();
    }

    return *this;
  }

  const char* mem_tag_name() const { return NMTUtil::tag_to_name(_mem_tag); }

>>>>>>> 52ba7282
 private:
  RegionsTree _tree;

 public:
  VirtualMemoryTracker(bool is_detailed_mode) : _tree(is_detailed_mode) { }

<<<<<<< HEAD
  bool add_reserved_region       (address base_addr, size_t size, const NativeCallStack& stack, MEMFLAGS flag = mtNone);
  bool add_committed_region      (address base_addr, size_t size, const NativeCallStack& stack);
  bool remove_uncommitted_region (address base_addr, size_t size);
  bool remove_released_region    (address base_addr, size_t size);
  bool remove_released_region    (ReservedMemoryRegion* rgn);
  void set_reserved_region_type  (address addr, size_t size, MEMFLAGS flag);

  // Given an existing memory mapping registered with NMT, split the mapping in
  //  two. The newly created two mappings will be registered under the call
  //  stack and the memory flags of the original section.
  bool split_reserved_region(address addr, size_t size, size_t split, MEMFLAGS flag, MEMFLAGS split_flag);
=======
// Main class called from MemTracker to track virtual memory allocations, commits and releases.
class VirtualMemoryTracker : AllStatic {
  friend class VirtualMemoryTrackerTest;
  friend class CommittedVirtualMemoryTest;

 public:
  static bool initialize(NMT_TrackingLevel level);

  static bool add_reserved_region (address base_addr, size_t size, const NativeCallStack& stack, MemTag mem_tag = mtNone);

  static bool add_committed_region      (address base_addr, size_t size, const NativeCallStack& stack);
  static bool remove_uncommitted_region (address base_addr, size_t size);
  static bool remove_released_region    (address base_addr, size_t size);
  static bool remove_released_region    (ReservedMemoryRegion* rgn);
  static void set_reserved_region_type  (address addr, MemTag mem_tag);

  // Given an existing memory mapping registered with NMT, split the mapping in
  //  two. The newly created two mappings will be registered under the call
  //  stack and the memory tag of the original section.
  static bool split_reserved_region(address addr, size_t size, size_t split, MemTag mem_tag, MemTag split_type);
>>>>>>> 52ba7282

  // Walk virtual memory data structure for creating baseline, etc.
  bool walk_virtual_memory(VirtualMemoryWalker* walker);

  // If p is contained within a known memory region, print information about it to the
  // given stream and return true; false otherwise.
  bool print_containing_region(const void* p, outputStream* st);

  // Snapshot current thread stacks
  void snapshot_thread_stacks();
  void apply_summary_diff(VMATree::SummaryDiff diff);
  RegionsTree* tree() { return &_tree; }

  class Instance : public AllStatic {
    friend class VirtualMemoryTrackerTest;
    friend class CommittedVirtualMemoryTest;

    static VirtualMemoryTracker* _tracker;

   public:
    using RegionData = VMATree::RegionData;
    static bool initialize(NMT_TrackingLevel level);

    static bool add_reserved_region       (address base_addr, size_t size, const NativeCallStack& stack, MEMFLAGS flag = mtNone);
    static bool add_committed_region      (address base_addr, size_t size, const NativeCallStack& stack);
    static bool remove_uncommitted_region (address base_addr, size_t size);
    static bool remove_released_region    (address base_addr, size_t size);
    static bool remove_released_region    (ReservedMemoryRegion* rgn);
    static void set_reserved_region_type  (address addr, size_t size, MEMFLAGS flag);

    // Given an existing memory mapping registered with NMT, split the mapping in
    //  two. The newly created two mappings will be registered under the call
    //  stack and the memory flags of the original section.
    static bool split_reserved_region(address addr, size_t size, size_t split, MEMFLAGS flag, MEMFLAGS split_flag);

    // Walk virtual memory data structure for creating baseline, etc.
    static bool walk_virtual_memory(VirtualMemoryWalker* walker);

    // If p is contained within a known memory region, print information about it to the
    // given stream and return true; false otherwise.
    static bool print_containing_region(const void* p, outputStream* st);

    // Snapshot current thread stacks
    static void snapshot_thread_stacks();
    static void apply_summary_diff(VMATree::SummaryDiff diff);
    static RegionsTree* tree() { return _tracker->tree(); }
  };
};

#endif // NMT_VIRTUALMEMORYTRACKER_HPP<|MERGE_RESOLUTION|>--- conflicted
+++ resolved
@@ -1,9 +1,6 @@
 /*
-<<<<<<< HEAD
+ * Copyright (c) 2013, 2024, Oracle and/or its affiliates. All rights reserved.
  * Copyright (c) 2024, Oracle and/or its affiliates. All rights reserved.
-=======
- * Copyright (c) 2013, 2024, Oracle and/or its affiliates. All rights reserved.
->>>>>>> 52ba7282
  * DO NOT ALTER OR REMOVE COPYRIGHT NOTICES OR THIS FILE HEADER.
  *
  * This code is free software; you can redistribute it and/or modify it
@@ -35,367 +32,24 @@
 #include "utilities/nativeCallStack.hpp"
 #include "utilities/ostream.hpp"
 
-<<<<<<< HEAD
 class VirtualMemoryTracker {
-=======
-/*
- * Virtual memory counter
- */
-class VirtualMemory {
- private:
-  size_t     _reserved;
-  size_t     _committed;
-
-  volatile size_t _peak_size;
-  void update_peak(size_t size);
-
- public:
-  VirtualMemory() : _reserved(0), _committed(0), _peak_size(0) {}
-
-  inline void reserve_memory(size_t sz) { _reserved += sz; }
-  inline void commit_memory (size_t sz) {
-    _committed += sz;
-    assert(_committed <= _reserved, "Sanity check");
-    update_peak(_committed);
-  }
-
-  inline void release_memory (size_t sz) {
-    assert(_reserved >= sz, "Negative amount");
-    _reserved -= sz;
-  }
-
-  inline void uncommit_memory(size_t sz) {
-    assert(_committed >= sz, "Negative amount");
-    _committed -= sz;
-  }
-
-  inline size_t reserved()  const { return _reserved;  }
-  inline size_t committed() const { return _committed; }
-  inline size_t peak_size() const {
-    return Atomic::load(&_peak_size);
-  }
-};
-
-// Virtual memory allocation site, keeps track where the virtual memory is reserved.
-class VirtualMemoryAllocationSite : public AllocationSite {
-  VirtualMemory _c;
- public:
-  VirtualMemoryAllocationSite(const NativeCallStack& stack, MemTag mem_tag) :
-    AllocationSite(stack, mem_tag) { }
-
-  inline void reserve_memory(size_t sz)  { _c.reserve_memory(sz);  }
-  inline void commit_memory (size_t sz)  { _c.commit_memory(sz);   }
-  inline size_t reserved() const  { return _c.reserved(); }
-  inline size_t committed() const { return _c.committed(); }
-  inline size_t peak_size() const { return _c.peak_size(); }
-};
-
-class VirtualMemorySummary;
-
-// This class represents a snapshot of virtual memory at a given time.
-// The latest snapshot is saved in a static area.
-class VirtualMemorySnapshot : public ResourceObj {
-  friend class VirtualMemorySummary;
-
- private:
-  VirtualMemory  _virtual_memory[mt_number_of_tags];
-
- public:
-  inline VirtualMemory* by_type(MemTag mem_tag) {
-    int index = NMTUtil::tag_to_index(mem_tag);
-    return &_virtual_memory[index];
-  }
-
-  inline const VirtualMemory* by_type(MemTag mem_tag) const {
-    int index = NMTUtil::tag_to_index(mem_tag);
-    return &_virtual_memory[index];
-  }
-
-  inline size_t total_reserved() const {
-    size_t amount = 0;
-    for (int index = 0; index < mt_number_of_tags; index ++) {
-      amount += _virtual_memory[index].reserved();
-    }
-    return amount;
-  }
-
-  inline size_t total_committed() const {
-    size_t amount = 0;
-    for (int index = 0; index < mt_number_of_tags; index ++) {
-      amount += _virtual_memory[index].committed();
-    }
-    return amount;
-  }
-
-  void copy_to(VirtualMemorySnapshot* s) {
-    for (int index = 0; index < mt_number_of_tags; index ++) {
-      s->_virtual_memory[index] = _virtual_memory[index];
-    }
-  }
-};
-
-class VirtualMemorySummary : AllStatic {
- public:
-
-  static inline void record_reserved_memory(size_t size, MemTag mem_tag) {
-    as_snapshot()->by_type(mem_tag)->reserve_memory(size);
-  }
-
-  static inline void record_committed_memory(size_t size, MemTag mem_tag) {
-    as_snapshot()->by_type(mem_tag)->commit_memory(size);
-  }
-
-  static inline void record_uncommitted_memory(size_t size, MemTag mem_tag) {
-    as_snapshot()->by_type(mem_tag)->uncommit_memory(size);
-  }
-
-  static inline void record_released_memory(size_t size, MemTag mem_tag) {
-    as_snapshot()->by_type(mem_tag)->release_memory(size);
-  }
-
-  // Move virtual memory from one memory tag to another.
-  // Virtual memory can be reserved before it is associated with a memory tag, and tagged
-  // as 'unknown'. Once the memory is tagged, the virtual memory will be moved from 'unknown'
-  // type to specified memory tag.
-  static inline void move_reserved_memory(MemTag from, MemTag to, size_t size) {
-    as_snapshot()->by_type(from)->release_memory(size);
-    as_snapshot()->by_type(to)->reserve_memory(size);
-  }
-
-  static inline void move_committed_memory(MemTag from, MemTag to, size_t size) {
-    as_snapshot()->by_type(from)->uncommit_memory(size);
-    as_snapshot()->by_type(to)->commit_memory(size);
-  }
-
-  static void snapshot(VirtualMemorySnapshot* s);
-
-  static VirtualMemorySnapshot* as_snapshot() {
-    return &_snapshot;
-  }
-
- private:
-  static VirtualMemorySnapshot _snapshot;
-};
-
-
-
-/*
- * A virtual memory region
- */
-class VirtualMemoryRegion {
- private:
-  address      _base_address;
-  size_t       _size;
-
- public:
-  VirtualMemoryRegion(address addr, size_t size) :
-    _base_address(addr), _size(size) {
-     assert(addr != nullptr, "Invalid address");
-     assert(size > 0, "Invalid size");
-   }
-
-  inline address base() const { return _base_address;   }
-  inline address end()  const { return base() + size(); }
-  inline size_t  size() const { return _size;           }
-
-  inline bool is_empty() const { return size() == 0; }
-
-  inline bool contain_address(address addr) const {
-    return (addr >= base() && addr < end());
-  }
-
-
-  inline bool contain_region(address addr, size_t size) const {
-    return contain_address(addr) && contain_address(addr + size - 1);
-  }
-
-  inline bool same_region(address addr, size_t sz) const {
-    return (addr == base() && sz == size());
-  }
-
-
-  inline bool overlap_region(address addr, size_t sz) const {
-    assert(sz > 0, "Invalid size");
-    assert(size() > 0, "Invalid size");
-    return MAX2(addr, base()) < MIN2(addr + sz, end());
-  }
-
-  inline bool adjacent_to(address addr, size_t sz) const {
-    return (addr == end() || (addr + sz) == base());
-  }
-
-  void exclude_region(address addr, size_t sz) {
-    assert(contain_region(addr, sz), "Not containment");
-    assert(addr == base() || addr + sz == end(), "Can not exclude from middle");
-    size_t new_size = size() - sz;
-
-    if (addr == base()) {
-      set_base(addr + sz);
-    }
-    set_size(new_size);
-  }
-
-  void expand_region(address addr, size_t sz) {
-    assert(adjacent_to(addr, sz), "Not adjacent regions");
-    if (base() == addr + sz) {
-      set_base(addr);
-    }
-    set_size(size() + sz);
-  }
-
-  // Returns 0 if regions overlap; 1 if this region follows rgn;
-  //  -1 if this region precedes rgn.
-  inline int compare(const VirtualMemoryRegion& rgn) const {
-    if (overlap_region(rgn.base(), rgn.size())) {
-      return 0;
-    } else if (base() >= rgn.end()) {
-      return 1;
-    } else {
-      assert(rgn.base() >= end(), "Sanity");
-      return -1;
-    }
-  }
-
-  // Returns true if regions overlap, false otherwise.
-  inline bool equals(const VirtualMemoryRegion& rgn) const {
-    return compare(rgn) == 0;
-  }
-
- protected:
-  void set_base(address base) {
-    assert(base != nullptr, "Sanity check");
-    _base_address = base;
-  }
-
-  void set_size(size_t  size) {
-    assert(size > 0, "Sanity check");
-    _size = size;
-  }
-};
-
-
-class CommittedMemoryRegion : public VirtualMemoryRegion {
- private:
-  NativeCallStack  _stack;
-
- public:
-  CommittedMemoryRegion(address addr, size_t size, const NativeCallStack& stack) :
-    VirtualMemoryRegion(addr, size), _stack(stack) { }
-
-  inline void set_call_stack(const NativeCallStack& stack) { _stack = stack; }
-  inline const NativeCallStack* call_stack() const         { return &_stack; }
-};
-
-
-typedef LinkedListIterator<CommittedMemoryRegion> CommittedRegionIterator;
-
-int compare_committed_region(const CommittedMemoryRegion&, const CommittedMemoryRegion&);
-class ReservedMemoryRegion : public VirtualMemoryRegion {
- private:
-  SortedLinkedList<CommittedMemoryRegion, compare_committed_region>
-    _committed_regions;
-
-  NativeCallStack  _stack;
-  MemTag           _mem_tag;
-
- public:
-  ReservedMemoryRegion(address base, size_t size, const NativeCallStack& stack,
-    MemTag mem_tag = mtNone) :
-    VirtualMemoryRegion(base, size), _stack(stack), _mem_tag(mem_tag) { }
-
-
-  ReservedMemoryRegion(address base, size_t size) :
-    VirtualMemoryRegion(base, size), _stack(NativeCallStack::empty_stack()), _mem_tag(mtNone) { }
-
-  // Copy constructor
-  ReservedMemoryRegion(const ReservedMemoryRegion& rr) :
-    VirtualMemoryRegion(rr.base(), rr.size()) {
-    *this = rr;
-  }
-
-  inline void  set_call_stack(const NativeCallStack& stack) { _stack = stack; }
-  inline const NativeCallStack* call_stack() const          { return &_stack;  }
-
-  void  set_mem_tag(MemTag mem_tag);
-  inline MemTag mem_tag() const            { return _mem_tag;  }
-
-  // uncommitted thread stack bottom, above guard pages if there is any.
-  address thread_stack_uncommitted_bottom() const;
-
-  bool    add_committed_region(address addr, size_t size, const NativeCallStack& stack);
-  bool    remove_uncommitted_region(address addr, size_t size);
-
-  size_t  committed_size() const;
-
-  // move committed regions that higher than specified address to
-  // the new region
-  void    move_committed_regions(address addr, ReservedMemoryRegion& rgn);
-
-  CommittedRegionIterator iterate_committed_regions() const {
-    return CommittedRegionIterator(_committed_regions.head());
-  }
-
-  ReservedMemoryRegion& operator= (const ReservedMemoryRegion& other) {
-    set_base(other.base());
-    set_size(other.size());
-
-    _stack   = *other.call_stack();
-    _mem_tag = other.mem_tag();
-    _committed_regions.clear();
-
-    CommittedRegionIterator itr = other.iterate_committed_regions();
-    const CommittedMemoryRegion* rgn = itr.next();
-    while (rgn != nullptr) {
-      _committed_regions.add(*rgn);
-      rgn = itr.next();
-    }
-
-    return *this;
-  }
-
-  const char* mem_tag_name() const { return NMTUtil::tag_to_name(_mem_tag); }
-
->>>>>>> 52ba7282
  private:
   RegionsTree _tree;
 
  public:
   VirtualMemoryTracker(bool is_detailed_mode) : _tree(is_detailed_mode) { }
 
-<<<<<<< HEAD
-  bool add_reserved_region       (address base_addr, size_t size, const NativeCallStack& stack, MEMFLAGS flag = mtNone);
+  bool add_reserved_region       (address base_addr, size_t size, const NativeCallStack& stack, MemTag flag = mtNone);
   bool add_committed_region      (address base_addr, size_t size, const NativeCallStack& stack);
   bool remove_uncommitted_region (address base_addr, size_t size);
   bool remove_released_region    (address base_addr, size_t size);
   bool remove_released_region    (ReservedMemoryRegion* rgn);
-  void set_reserved_region_type  (address addr, size_t size, MEMFLAGS flag);
+  void set_reserved_region_tag   (address addr, size_t size, MemTag flag);
 
   // Given an existing memory mapping registered with NMT, split the mapping in
   //  two. The newly created two mappings will be registered under the call
   //  stack and the memory flags of the original section.
-  bool split_reserved_region(address addr, size_t size, size_t split, MEMFLAGS flag, MEMFLAGS split_flag);
-=======
-// Main class called from MemTracker to track virtual memory allocations, commits and releases.
-class VirtualMemoryTracker : AllStatic {
-  friend class VirtualMemoryTrackerTest;
-  friend class CommittedVirtualMemoryTest;
-
- public:
-  static bool initialize(NMT_TrackingLevel level);
-
-  static bool add_reserved_region (address base_addr, size_t size, const NativeCallStack& stack, MemTag mem_tag = mtNone);
-
-  static bool add_committed_region      (address base_addr, size_t size, const NativeCallStack& stack);
-  static bool remove_uncommitted_region (address base_addr, size_t size);
-  static bool remove_released_region    (address base_addr, size_t size);
-  static bool remove_released_region    (ReservedMemoryRegion* rgn);
-  static void set_reserved_region_type  (address addr, MemTag mem_tag);
-
-  // Given an existing memory mapping registered with NMT, split the mapping in
-  //  two. The newly created two mappings will be registered under the call
-  //  stack and the memory tag of the original section.
-  static bool split_reserved_region(address addr, size_t size, size_t split, MemTag mem_tag, MemTag split_type);
->>>>>>> 52ba7282
+  bool split_reserved_region(address addr, size_t size, size_t split, MemTag flag, MemTag split_flag);
 
   // Walk virtual memory data structure for creating baseline, etc.
   bool walk_virtual_memory(VirtualMemoryWalker* walker);
@@ -419,17 +73,17 @@
     using RegionData = VMATree::RegionData;
     static bool initialize(NMT_TrackingLevel level);
 
-    static bool add_reserved_region       (address base_addr, size_t size, const NativeCallStack& stack, MEMFLAGS flag = mtNone);
+    static bool add_reserved_region       (address base_addr, size_t size, const NativeCallStack& stack, MemTag flag = mtNone);
     static bool add_committed_region      (address base_addr, size_t size, const NativeCallStack& stack);
     static bool remove_uncommitted_region (address base_addr, size_t size);
     static bool remove_released_region    (address base_addr, size_t size);
     static bool remove_released_region    (ReservedMemoryRegion* rgn);
-    static void set_reserved_region_type  (address addr, size_t size, MEMFLAGS flag);
+    static void set_reserved_region_tag   (address addr, size_t size, MemTag flag);
 
     // Given an existing memory mapping registered with NMT, split the mapping in
     //  two. The newly created two mappings will be registered under the call
     //  stack and the memory flags of the original section.
-    static bool split_reserved_region(address addr, size_t size, size_t split, MEMFLAGS flag, MEMFLAGS split_flag);
+    static bool split_reserved_region(address addr, size_t size, size_t split, MemTag flag, MemTag split_flag);
 
     // Walk virtual memory data structure for creating baseline, etc.
     static bool walk_virtual_memory(VirtualMemoryWalker* walker);
