/*
 * Copyright (c) 2000, 2024, Oracle and/or its affiliates. All rights reserved.
 * DO NOT ALTER OR REMOVE COPYRIGHT NOTICES OR THIS FILE HEADER.
 *
 * This code is free software; you can redistribute it and/or modify it
 * under the terms of the GNU General Public License version 2 only, as
 * published by the Free Software Foundation.
 *
 * This code is distributed in the hope that it will be useful, but WITHOUT
 * ANY WARRANTY; without even the implied warranty of MERCHANTABILITY or
 * FITNESS FOR A PARTICULAR PURPOSE.  See the GNU General Public License
 * version 2 for more details (a copy is included in the LICENSE file that
 * accompanied this code).
 *
 * You should have received a copy of the GNU General Public License version
 * 2 along with this work; if not, write to the Free Software Foundation,
 * Inc., 51 Franklin St, Fifth Floor, Boston, MA 02110-1301 USA.
 *
 * Please contact Oracle, 500 Oracle Parkway, Redwood Shores, CA 94065 USA
 * or visit www.oracle.com if you need additional information or have any
 * questions.
 *
 */

#include "precompiled.hpp"
#include "gc/serial/serialBlockOffsetTable.inline.hpp"
#include "gc/shared/blockOffsetTable.hpp"
#include "gc/shared/collectedHeap.inline.hpp"
#include "logging/log.hpp"
#include "memory/iterator.hpp"
#include "memory/universe.hpp"
#include "nmt/memTracker.hpp"
#include "oops/oop.inline.hpp"
#include "runtime/java.hpp"

SerialBlockOffsetTable::SerialBlockOffsetTable(MemRegion reserved,
                                               size_t init_word_size):
  _reserved(reserved) {
  size_t size = compute_size(reserved.word_size());
  ReservedSpace rs(size);
  if (!rs.is_reserved()) {
    vm_exit_during_initialization("Could not reserve enough space for heap offset array");
  }

<<<<<<< HEAD
  MemTracker::record_virtual_memory_type((address)rs.base(), rs.size(), mtGC);
=======
  MemTracker::record_virtual_memory_tag((address)rs.base(), mtGC);
>>>>>>> 52ba7282

  if (!_vs.initialize(rs, 0)) {
    vm_exit_during_initialization("Could not reserve enough space for heap offset array");
  }
  _offset_base = (uint8_t*)(_vs.low_boundary() - (uintptr_t(reserved.start()) >> CardTable::card_shift()));
  resize(init_word_size);
  log_trace(gc, bot)("SerialBlockOffsetTable::SerialBlockOffsetTable: ");
  log_trace(gc, bot)("   rs.base(): " PTR_FORMAT " rs.size(): " SIZE_FORMAT_X_0 " rs end(): " PTR_FORMAT,
                     p2i(rs.base()), rs.size(), p2i(rs.base() + rs.size()));
  log_trace(gc, bot)("   _vs.low_boundary(): " PTR_FORMAT "  _vs.high_boundary(): " PTR_FORMAT,
                     p2i(_vs.low_boundary()), p2i(_vs.high_boundary()));
}

void SerialBlockOffsetTable::resize(size_t new_word_size) {
  assert(new_word_size <= _reserved.word_size(), "Resize larger than reserved");
  size_t new_size = compute_size(new_word_size);
  size_t old_size = _vs.committed_size();
  size_t delta;
  char* high = _vs.high();
  if (new_size > old_size) {
    delta = ReservedSpace::page_align_size_up(new_size - old_size);
    assert(delta > 0, "just checking");
    if (!_vs.expand_by(delta)) {
      vm_exit_out_of_memory(delta, OOM_MMAP_ERROR, "offset table expansion");
    }
    assert(_vs.high() == high + delta, "invalid expansion");
  } else {
    delta = ReservedSpace::page_align_size_down(old_size - new_size);
    if (delta == 0) return;
    _vs.shrink_by(delta);
    assert(_vs.high() == high - delta, "invalid expansion");
  }
}

static void fill_range(uint8_t* start, uint8_t* end, uint8_t value) {
  // + 1 for inclusive.
  memset(start, value, pointer_delta(end, start, sizeof(uint8_t)) + 1);
}

// Write the backskip value for each logarithmic region (array slots containing the same entry value).
//
//    offset
//    card             2nd                       3rd
//     | +- 1st        |                         |
//     v v             v                         v
//    +-+-+-+-+-+-+-+-+-+-+-+-+-+-+     +-+-+-+-+-+-+-+-+-+-+-
//    |x|0|0|0|0|0|0|0|1|1|1|1|1|1| ... |1|1|1|1|2|2|2|2|2|2| ...
//    +-+-+-+-+-+-+-+-+-+-+-+-+-+-+     +-+-+-+-+-+-+-+-+-+-+-
//    11              19                        75
//      12
//
//    offset card is the card that points to the start of an object
//      x - offset value of offset card
//    1st - start of first logarithmic region
//      0 corresponds to logarithmic value N_words + 0 and 2**(3 * 0) = 1
//    2nd - start of second logarithmic region
//      1 corresponds to logarithmic value N_words + 1 and 2**(3 * 1) = 8
//    3rd - start of third logarithmic region
//      2 corresponds to logarithmic value N_words + 2 and 2**(3 * 2) = 64
//
//    integer below the block offset entry is an example of
//    the index of the entry
//
//    Given an address,
//      Find the block offset table entry
//      Convert the entry to a back slide
//        (e.g., with today's, offset = 0x81 =>
//          back slip = 2**(3*(0x81 - N_words)) = 2**3) = 8
//      Move back N (e.g., 8) entries and repeat with the
//        value of the new entry
//
void SerialBlockOffsetTable::update_for_block_work(HeapWord* blk_start,
                                                   HeapWord* blk_end) {
  HeapWord* const cur_card_boundary = align_up_by_card_size(blk_start);
  uint8_t* const offset_card = entry_for_addr(cur_card_boundary);

  // The first card holds the actual offset.
  *offset_card = checked_cast<uint8_t>(pointer_delta(cur_card_boundary, blk_start));

  // Check if this block spans over other cards.
  uint8_t* end_card = entry_for_addr(blk_end - 1);
  assert(offset_card <= end_card, "inv");

  if (offset_card != end_card) {
    // Handling remaining cards.
    uint8_t* start_card_for_region = offset_card + 1;
    for (uint i = 0; i < BOTConstants::N_powers; i++) {
      // -1 so that the reach ends in this region and not at the start
      // of the next.
      uint8_t* reach = offset_card + BOTConstants::power_to_cards_back(i + 1) - 1;
      uint8_t value = checked_cast<uint8_t>(CardTable::card_size_in_words() + i);

      fill_range(start_card_for_region, MIN2(reach, end_card), value);
      start_card_for_region = reach + 1;

      if (reach >= end_card) {
        break;
      }
    }
    assert(start_card_for_region > end_card, "Sanity check");
  }

  debug_only(verify_for_block(blk_start, blk_end);)
}

HeapWord* SerialBlockOffsetTable::block_start_reaching_into_card(const void* addr) const {
  uint8_t* entry = entry_for_addr(addr);
  uint8_t offset = *entry;
  while (offset >= CardTable::card_size_in_words()) {
    // The excess of the offset from N_words indicates a power of Base
    // to go back by.
    size_t n_cards_back = BOTConstants::entry_to_cards_back(offset);
    entry -= n_cards_back;
    offset = *entry;
  }
  HeapWord* q = addr_for_entry(entry);
  return q - offset;
}

void SerialBlockOffsetTable::verify_for_block(HeapWord* blk_start, HeapWord* blk_end) const {
  assert(is_crossing_card_boundary(blk_start, blk_end), "precondition");

  uint8_t* start_card = entry_for_addr(align_up_by_card_size(blk_start));
  uint8_t* end_card = entry_for_addr(blk_end - 1);
  // Check cards in [start_card, end_card]
  assert(*start_card < CardTable::card_size_in_words(), "offset card");

  for (uint8_t* i = start_card + 1; i <= end_card; ++i) {
    const uint8_t* prev  = i - 1;
    const uint8_t* value = i;
    if (*prev != *value) {
      assert(*value >= *prev, "monotonic");
      size_t n_cards_back = BOTConstants::entry_to_cards_back(*value);
      assert(start_card == (i - n_cards_back), "inv");
    }
  }
}<|MERGE_RESOLUTION|>--- conflicted
+++ resolved
@@ -42,11 +42,7 @@
     vm_exit_during_initialization("Could not reserve enough space for heap offset array");
   }
 
-<<<<<<< HEAD
-  MemTracker::record_virtual_memory_type((address)rs.base(), rs.size(), mtGC);
-=======
-  MemTracker::record_virtual_memory_tag((address)rs.base(), mtGC);
->>>>>>> 52ba7282
+  MemTracker::record_virtual_memory_tag((address)rs.base(), rs.size(), mtGC);
 
   if (!_vs.initialize(rs, 0)) {
     vm_exit_during_initialization("Could not reserve enough space for heap offset array");
