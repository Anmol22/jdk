/*
 * Copyright (c) 2015, 2025, Oracle and/or its affiliates. All rights reserved.
 * DO NOT ALTER OR REMOVE COPYRIGHT NOTICES OR THIS FILE HEADER.
 *
 * This code is free software; you can redistribute it and/or modify it
 * under the terms of the GNU General Public License version 2 only, as
 * published by the Free Software Foundation.
 *
 * This code is distributed in the hope that it will be useful, but WITHOUT
 * ANY WARRANTY; without even the implied warranty of MERCHANTABILITY or
 * FITNESS FOR A PARTICULAR PURPOSE.  See the GNU General Public License
 * version 2 for more details (a copy is included in the LICENSE file that
 * accompanied this code).
 *
 * You should have received a copy of the GNU General Public License version
 * 2 along with this work; if not, write to the Free Software Foundation,
 * Inc., 51 Franklin St, Fifth Floor, Boston, MA 02110-1301 USA.
 *
 * Please contact Oracle, 500 Oracle Parkway, Redwood Shores, CA 94065 USA
 * or visit www.oracle.com if you need additional information or have any
 * questions.
 */

#include "asm/macroAssembler.hpp"
#include "classfile/javaClasses.hpp"
#include "gc/z/c2/zBarrierSetC2.hpp"
#include "gc/z/zBarrierSet.hpp"
#include "gc/z/zBarrierSetAssembler.hpp"
#include "gc/z/zBarrierSetRuntime.hpp"
#include "opto/arraycopynode.hpp"
#include "opto/block.hpp"
#include "opto/compile.hpp"
#include "opto/graphKit.hpp"
#include "opto/machnode.hpp"
#include "opto/macro.hpp"
#include "opto/memnode.hpp"
#include "opto/node.hpp"
#include "opto/output.hpp"
#include "opto/regalloc.hpp"
#include "opto/runtime.hpp"
#include "opto/type.hpp"
#include "utilities/debug.hpp"
#include "utilities/growableArray.hpp"
#include "utilities/macros.hpp"

template<typename K, typename V, size_t TableSize>
class ZArenaHashtable : public ResourceObj {
  class ZArenaHashtableEntry : public ResourceObj {
  public:
    ZArenaHashtableEntry* _next;
    K _key;
    V _value;
  };

  static const size_t TableMask = TableSize - 1;

  Arena* _arena;
  ZArenaHashtableEntry* _table[TableSize];

public:
  class Iterator {
    ZArenaHashtable* _table;
    ZArenaHashtableEntry* _current_entry;
    size_t _current_index;

  public:
    Iterator(ZArenaHashtable* table)
      : _table(table),
        _current_entry(table->_table[0]),
        _current_index(0) {
      if (_current_entry == nullptr) {
        next();
      }
    }

    bool has_next() { return _current_entry != nullptr; }
    K key()         { return _current_entry->_key; }
    V value()       { return _current_entry->_value; }

    void next() {
      if (_current_entry != nullptr) {
        _current_entry = _current_entry->_next;
      }
      while (_current_entry == nullptr && ++_current_index < TableSize) {
        _current_entry = _table->_table[_current_index];
      }
    }
  };

  ZArenaHashtable(Arena* arena)
    : _arena(arena),
      _table() {
    Copy::zero_to_bytes(&_table, sizeof(_table));
  }

  void add(K key, V value) {
    ZArenaHashtableEntry* entry = new (_arena) ZArenaHashtableEntry();
    entry->_key = key;
    entry->_value = value;
    entry->_next = _table[key & TableMask];
    _table[key & TableMask] = entry;
  }

  V* get(K key) const {
    for (ZArenaHashtableEntry* e = _table[key & TableMask]; e != nullptr; e = e->_next) {
      if (e->_key == key) {
        return &(e->_value);
      }
    }
    return nullptr;
  }

  Iterator iterator() {
    return Iterator(this);
  }
};

typedef ZArenaHashtable<intptr_t, bool, 4> ZOffsetTable;

class ZBarrierSetC2State : public BarrierSetC2State {
private:
  GrowableArray<ZBarrierStubC2*>* _stubs;
  int                             _trampoline_stubs_count;
  int                             _stubs_start_offset;

public:
  ZBarrierSetC2State(Arena* arena)
    : BarrierSetC2State(arena),
      _stubs(new (arena) GrowableArray<ZBarrierStubC2*>(arena, 8,  0, nullptr)),
      _trampoline_stubs_count(0),
      _stubs_start_offset(0) {}

  GrowableArray<ZBarrierStubC2*>* stubs() {
    return _stubs;
  }

  bool needs_liveness_data(const MachNode* mach) const {
    // Don't need liveness data for nodes without barriers
    return mach->barrier_data() != ZBarrierElided;
  }

  bool needs_livein_data() const {
    return true;
  }

  void inc_trampoline_stubs_count() {
    assert(_trampoline_stubs_count != INT_MAX, "Overflow");
    ++_trampoline_stubs_count;
  }

  int trampoline_stubs_count() {
    return _trampoline_stubs_count;
  }

  void set_stubs_start_offset(int offset) {
    _stubs_start_offset = offset;
  }

  int stubs_start_offset() {
    return _stubs_start_offset;
  }
};

static ZBarrierSetC2State* barrier_set_state() {
  return reinterpret_cast<ZBarrierSetC2State*>(Compile::current()->barrier_set_state());
}

void ZBarrierStubC2::register_stub(ZBarrierStubC2* stub) {
  if (!Compile::current()->output()->in_scratch_emit_size()) {
    barrier_set_state()->stubs()->append(stub);
  }
}

void ZBarrierStubC2::inc_trampoline_stubs_count() {
  if (!Compile::current()->output()->in_scratch_emit_size()) {
    barrier_set_state()->inc_trampoline_stubs_count();
  }
}

int ZBarrierStubC2::trampoline_stubs_count() {
  return barrier_set_state()->trampoline_stubs_count();
}

int ZBarrierStubC2::stubs_start_offset() {
  return barrier_set_state()->stubs_start_offset();
}

ZBarrierStubC2::ZBarrierStubC2(const MachNode* node) : BarrierStubC2(node) {}

ZLoadBarrierStubC2* ZLoadBarrierStubC2::create(const MachNode* node, Address ref_addr, Register ref) {
  AARCH64_ONLY(fatal("Should use ZLoadBarrierStubC2Aarch64::create"));
  ZLoadBarrierStubC2* const stub = new (Compile::current()->comp_arena()) ZLoadBarrierStubC2(node, ref_addr, ref);
  register_stub(stub);

  return stub;
}

ZLoadBarrierStubC2::ZLoadBarrierStubC2(const MachNode* node, Address ref_addr, Register ref)
  : ZBarrierStubC2(node),
    _ref_addr(ref_addr),
    _ref(ref) {
  assert_different_registers(ref, ref_addr.base());
  assert_different_registers(ref, ref_addr.index());
  // The runtime call updates the value of ref, so we should not spill and
  // reload its outdated value.
  dont_preserve(ref);
}

Address ZLoadBarrierStubC2::ref_addr() const {
  return _ref_addr;
}

Register ZLoadBarrierStubC2::ref() const {
  return _ref;
}

address ZLoadBarrierStubC2::slow_path() const {
  const uint8_t barrier_data = _node->barrier_data();
  DecoratorSet decorators = DECORATORS_NONE;
  if (barrier_data & ZBarrierStrong) {
    decorators |= ON_STRONG_OOP_REF;
  }
  if (barrier_data & ZBarrierWeak) {
    decorators |= ON_WEAK_OOP_REF;
  }
  if (barrier_data & ZBarrierPhantom) {
    decorators |= ON_PHANTOM_OOP_REF;
  }
  if (barrier_data & ZBarrierNoKeepalive) {
    decorators |= AS_NO_KEEPALIVE;
  }
  return ZBarrierSetRuntime::load_barrier_on_oop_field_preloaded_addr(decorators);
}

void ZLoadBarrierStubC2::emit_code(MacroAssembler& masm) {
  ZBarrierSet::assembler()->generate_c2_load_barrier_stub(&masm, static_cast<ZLoadBarrierStubC2*>(this));
}

ZStoreBarrierStubC2* ZStoreBarrierStubC2::create(const MachNode* node, Address ref_addr, Register new_zaddress, Register new_zpointer, bool is_native, bool is_atomic, bool is_nokeepalive) {
  AARCH64_ONLY(fatal("Should use ZStoreBarrierStubC2Aarch64::create"));
  ZStoreBarrierStubC2* const stub = new (Compile::current()->comp_arena()) ZStoreBarrierStubC2(node, ref_addr, new_zaddress, new_zpointer, is_native, is_atomic, is_nokeepalive);
  register_stub(stub);

  return stub;
}

ZStoreBarrierStubC2::ZStoreBarrierStubC2(const MachNode* node, Address ref_addr, Register new_zaddress, Register new_zpointer,
                                         bool is_native, bool is_atomic, bool is_nokeepalive)
  : ZBarrierStubC2(node),
    _ref_addr(ref_addr),
    _new_zaddress(new_zaddress),
    _new_zpointer(new_zpointer),
    _is_native(is_native),
    _is_atomic(is_atomic),
    _is_nokeepalive(is_nokeepalive) {}

Address ZStoreBarrierStubC2::ref_addr() const {
  return _ref_addr;
}

Register ZStoreBarrierStubC2::new_zaddress() const {
  return _new_zaddress;
}

Register ZStoreBarrierStubC2::new_zpointer() const {
  return _new_zpointer;
}

bool ZStoreBarrierStubC2::is_native() const {
  return _is_native;
}

bool ZStoreBarrierStubC2::is_atomic() const {
  return _is_atomic;
}

bool ZStoreBarrierStubC2::is_nokeepalive() const {
  return _is_nokeepalive;
}

void ZStoreBarrierStubC2::emit_code(MacroAssembler& masm) {
  ZBarrierSet::assembler()->generate_c2_store_barrier_stub(&masm, static_cast<ZStoreBarrierStubC2*>(this));
}

uint ZBarrierSetC2::estimated_barrier_size(const Node* node) const {
  uint8_t barrier_data = MemNode::barrier_data(node);
  assert(barrier_data != 0, "should be a barrier node");
  uint uncolor_or_color_size = node->is_Load() ? 1 : 2;
  if ((barrier_data & ZBarrierElided) != 0) {
    return uncolor_or_color_size;
  }
  // A compare and branch corresponds to approximately four fast-path Ideal
  // nodes (Cmp, Bool, If, If projection). The slow path (If projection and
  // runtime call) is excluded since the corresponding code is laid out
  // separately and does not directly affect performance.
  return uncolor_or_color_size + 4;
}

void* ZBarrierSetC2::create_barrier_state(Arena* comp_arena) const {
  return new (comp_arena) ZBarrierSetC2State(comp_arena);
}

void ZBarrierSetC2::late_barrier_analysis() const {
  compute_liveness_at_stubs();
  analyze_dominating_barriers();
}

void ZBarrierSetC2::emit_stubs(CodeBuffer& cb) const {
  MacroAssembler masm(&cb);
  GrowableArray<ZBarrierStubC2*>* const stubs = barrier_set_state()->stubs();
  barrier_set_state()->set_stubs_start_offset(masm.offset());

  for (int i = 0; i < stubs->length(); i++) {
    // Make sure there is enough space in the code buffer
    if (cb.insts()->maybe_expand_to_ensure_remaining(PhaseOutput::MAX_inst_size) && cb.blob() == nullptr) {
      ciEnv::current()->record_failure("CodeCache is full");
      return;
    }

    stubs->at(i)->emit_code(masm);
  }

  masm.flush();
}

int ZBarrierSetC2::estimate_stub_size() const {
  Compile* const C = Compile::current();
  BufferBlob* const blob = C->output()->scratch_buffer_blob();
  GrowableArray<ZBarrierStubC2*>* const stubs = barrier_set_state()->stubs();
  int size = 0;

  for (int i = 0; i < stubs->length(); i++) {
    CodeBuffer cb(blob->content_begin(), checked_cast<CodeBuffer::csize_t>((address)C->output()->scratch_locs_memory() - blob->content_begin()));
    MacroAssembler masm(&cb);
    stubs->at(i)->emit_code(masm);
    size += cb.insts_size();
  }

  return size;
}

static void set_barrier_data(C2Access& access) {
  if (!ZBarrierSet::barrier_needed(access.decorators(), access.type())) {
    return;
  }

  if (access.decorators() & C2_TIGHTLY_COUPLED_ALLOC) {
    access.set_barrier_data(ZBarrierElided);
    return;
  }

  uint8_t barrier_data = 0;

  if (access.decorators() & ON_PHANTOM_OOP_REF) {
    barrier_data |= ZBarrierPhantom;
  } else if (access.decorators() & ON_WEAK_OOP_REF) {
    barrier_data |= ZBarrierWeak;
  } else {
    barrier_data |= ZBarrierStrong;
  }

  if (access.decorators() & IN_NATIVE) {
    barrier_data |= ZBarrierNative;
  }

  if (access.decorators() & AS_NO_KEEPALIVE) {
    barrier_data |= ZBarrierNoKeepalive;
  }

  access.set_barrier_data(barrier_data);
}

Node* ZBarrierSetC2::store_at_resolved(C2Access& access, C2AccessValue& val) const {
  set_barrier_data(access);
  return BarrierSetC2::store_at_resolved(access, val);
}

Node* ZBarrierSetC2::load_at_resolved(C2Access& access, const Type* val_type) const {
  set_barrier_data(access);
  return BarrierSetC2::load_at_resolved(access, val_type);
}

Node* ZBarrierSetC2::atomic_cmpxchg_val_at_resolved(C2AtomicParseAccess& access, Node* expected_val,
                                                    Node* new_val, const Type* val_type) const {
  set_barrier_data(access);
  return BarrierSetC2::atomic_cmpxchg_val_at_resolved(access, expected_val, new_val, val_type);
}

Node* ZBarrierSetC2::atomic_cmpxchg_bool_at_resolved(C2AtomicParseAccess& access, Node* expected_val,
                                                     Node* new_val, const Type* value_type) const {
  set_barrier_data(access);
  return BarrierSetC2::atomic_cmpxchg_bool_at_resolved(access, expected_val, new_val, value_type);
}

Node* ZBarrierSetC2::atomic_xchg_at_resolved(C2AtomicParseAccess& access, Node* new_val, const Type* val_type) const {
  set_barrier_data(access);
  return BarrierSetC2::atomic_xchg_at_resolved(access, new_val, val_type);
}

bool ZBarrierSetC2::array_copy_requires_gc_barriers(bool tightly_coupled_alloc, BasicType type,
                                                    bool is_clone, bool is_clone_instance,
                                                    ArrayCopyPhase phase) const {
  if (phase == ArrayCopyPhase::Parsing) {
    return false;
  }
  if (phase == ArrayCopyPhase::Optimization) {
    return is_clone_instance;
  }
  // else ArrayCopyPhase::Expansion
  return type == T_OBJECT || type == T_ARRAY;
}

#define XTOP LP64_ONLY(COMMA phase->top())

void ZBarrierSetC2::clone_at_expansion(PhaseMacroExpand* phase, ArrayCopyNode* ac) const {
  Node* const src = ac->in(ArrayCopyNode::Src);
  const TypeAryPtr* const ary_ptr = src->get_ptr_type()->isa_aryptr();

  if (ac->is_clone_array() && ary_ptr != nullptr) {
    BasicType bt = ary_ptr->elem()->array_element_basic_type();
    if (is_reference_type(bt)) {
      // Clone object array
      bt = T_OBJECT;
    } else {
      // Clone primitive array
      bt = T_LONG;
    }

    Node* const ctrl = ac->in(TypeFunc::Control);
    Node* const mem = ac->in(TypeFunc::Memory);
    Node* const src = ac->in(ArrayCopyNode::Src);
    Node* src_offset = ac->in(ArrayCopyNode::SrcPos);
    Node* const dest = ac->in(ArrayCopyNode::Dest);
    Node* dest_offset = ac->in(ArrayCopyNode::DestPos);
    Node* length = ac->in(ArrayCopyNode::Length);

    if (bt == T_OBJECT) {
      // BarrierSetC2::clone sets the offsets via BarrierSetC2::arraycopy_payload_base_offset
      // which 8-byte aligns them to allow for word size copies. Make sure the offsets point
      // to the first element in the array when cloning object arrays. Otherwise, load
      // barriers are applied to parts of the header. Also adjust the length accordingly.
      assert(src_offset == dest_offset, "should be equal");
      const jlong offset = src_offset->get_long();
      if (offset != arrayOopDesc::base_offset_in_bytes(T_OBJECT)) {
        assert(!UseCompressedClassPointers || UseCompactObjectHeaders, "should only happen without compressed class pointers");
        assert((arrayOopDesc::base_offset_in_bytes(T_OBJECT) - offset) == BytesPerLong, "unexpected offset");
        length = phase->transform_later(new SubLNode(length, phase->longcon(1))); // Size is in longs
        src_offset = phase->longcon(arrayOopDesc::base_offset_in_bytes(T_OBJECT));
        dest_offset = src_offset;
      }
    }
    Node* const payload_src = phase->basic_plus_adr(src, src_offset);
    Node* const payload_dst = phase->basic_plus_adr(dest, dest_offset);

    const char*   copyfunc_name = "arraycopy";
    const address copyfunc_addr = phase->basictype2arraycopy(bt, nullptr, nullptr, true, copyfunc_name, true);

    const TypePtr* const raw_adr_type = TypeRawPtr::BOTTOM;
    const TypeFunc* const call_type = OptoRuntime::fast_arraycopy_Type();

    Node* const call = phase->make_leaf_call(ctrl, mem, call_type, copyfunc_addr, copyfunc_name, raw_adr_type, payload_src, payload_dst, length XTOP);
    phase->transform_later(call);

    phase->igvn().replace_node(ac, call);
    return;
  }

  // Clone instance or array where 'src' is only known to be an object (ary_ptr
  // is null). This can happen in bytecode generated dynamically to implement
  // reflective array clones.
  clone_in_runtime(phase, ac, ZBarrierSetRuntime::clone_addr(), "ZBarrierSetRuntime::clone");
}

#undef XTOP

<<<<<<< HEAD
void ZBarrierSetC2::elide_dominated_barrier(MachNode* mach) const {
=======
// == Dominating barrier elision ==

static bool block_has_safepoint(const Block* block, uint from, uint to) {
  for (uint i = from; i < to; i++) {
    if (block->get_node(i)->is_MachSafePoint()) {
      // Safepoint found
      return true;
    }
  }

  // Safepoint not found
  return false;
}

static bool block_has_safepoint(const Block* block) {
  return block_has_safepoint(block, 0, block->number_of_nodes());
}

static uint block_index(const Block* block, const Node* node) {
  for (uint j = 0; j < block->number_of_nodes(); ++j) {
    if (block->get_node(j) == node) {
      return j;
    }
  }
  ShouldNotReachHere();
  return 0;
}

// Look through various node aliases
static const Node* look_through_node(const Node* node) {
  while (node != nullptr) {
    const Node* new_node = node;
    if (node->is_Mach()) {
      const MachNode* const node_mach = node->as_Mach();
      if (node_mach->ideal_Opcode() == Op_CheckCastPP) {
        new_node = node->in(1);
      }
      if (node_mach->is_SpillCopy()) {
        new_node = node->in(1);
      }
    }
    if (new_node == node || new_node == nullptr) {
      break;
    } else {
      node = new_node;
    }
  }

  return node;
}

// Whether the given offset is undefined.
static bool is_undefined(intptr_t offset) {
  return offset == Type::OffsetTop;
}

// Whether the given offset is unknown.
static bool is_unknown(intptr_t offset) {
  return offset == Type::OffsetBot;
}

// Whether the given offset is concrete (defined and compile-time known).
static bool is_concrete(intptr_t offset) {
  return !is_undefined(offset) && !is_unknown(offset);
}

// Compute base + offset components of the memory address accessed by mach.
// Return a node representing the base address, or null if the base cannot be
// found or the offset is undefined or a concrete negative value. If a non-null
// base is returned, the offset is a concrete, nonnegative value or unknown.
static const Node* get_base_and_offset(const MachNode* mach, intptr_t& offset) {
  const TypePtr* adr_type = nullptr;
  offset = 0;
  const Node* base = mach->get_base_and_disp(offset, adr_type);

  if (base == nullptr || base == NodeSentinel) {
    return nullptr;
  }

  if (offset == 0 && base->is_Mach() && base->as_Mach()->ideal_Opcode() == Op_AddP) {
    // The memory address is computed by 'base' and fed to 'mach' via an
    // indirect memory operand (indicated by offset == 0). The ultimate base and
    // offset can be fetched directly from the inputs and Ideal type of 'base'.
    const TypeOopPtr* oopptr = base->bottom_type()->isa_oopptr();
    if (oopptr == nullptr) return nullptr;
    offset = oopptr->offset();
    // Even if 'base' is not an Ideal AddP node anymore, Matcher::ReduceInst()
    // guarantees that the base address is still available at the same slot.
    base = base->in(AddPNode::Base);
    assert(base != nullptr, "");
  }

  if (is_undefined(offset) || (is_concrete(offset) && offset < 0)) {
    return nullptr;
  }

  return look_through_node(base);
}

// Whether a phi node corresponds to an array allocation.
// This test is incomplete: in some edge cases, it might return false even
// though the node does correspond to an array allocation.
static bool is_array_allocation(const Node* phi) {
  precond(phi->is_Phi());
  // Check whether phi has a successor cast (CheckCastPP) to Java array pointer,
  // possibly below spill copies and other cast nodes. Limit the exploration to
  // a single path from the phi node consisting of these node types.
  const Node* current = phi;
  while (true) {
    const Node* next = nullptr;
    for (DUIterator_Fast imax, i = current->fast_outs(imax); i < imax; i++) {
      if (!current->fast_out(i)->isa_Mach()) {
        continue;
      }
      const MachNode* succ = current->fast_out(i)->as_Mach();
      if (succ->ideal_Opcode() == Op_CheckCastPP) {
        if (succ->get_ptr_type()->isa_aryptr()) {
          // Cast to Java array pointer: phi corresponds to an array allocation.
          return true;
        }
        // Other cast: record as candidate for further exploration.
        next = succ;
      } else if (succ->is_SpillCopy() && next == nullptr) {
        // Spill copy, and no better candidate found: record as candidate.
        next = succ;
      }
    }
    if (next == nullptr) {
      // No evidence found that phi corresponds to an array allocation, and no
      // candidates available to continue exploring.
      return false;
    }
    // Continue exploring from the best candidate found.
    current = next;
  }
  ShouldNotReachHere();
}

// Match the phi node that connects a TLAB allocation fast path with its slowpath
static bool is_allocation(const Node* node) {
  if (node->req() != 3) {
    return false;
  }
  const Node* const fast_node = node->in(2);
  if (!fast_node->is_Mach()) {
    return false;
  }
  const MachNode* const fast_mach = fast_node->as_Mach();
  if (fast_mach->ideal_Opcode() != Op_LoadP) {
    return false;
  }
  const TypePtr* const adr_type = nullptr;
  intptr_t offset;
  const Node* const base = get_base_and_offset(fast_mach, offset);
  if (base == nullptr || !base->is_Mach() || !is_concrete(offset)) {
    return false;
  }
  const MachNode* const base_mach = base->as_Mach();
  if (base_mach->ideal_Opcode() != Op_ThreadLocal) {
    return false;
  }
  return offset == in_bytes(Thread::tlab_top_offset());
}

static void elide_mach_barrier(MachNode* mach) {
>>>>>>> afcc2b03
  mach->set_barrier_data(ZBarrierElided);
}

void ZBarrierSetC2::analyze_dominating_barriers() const {
  ResourceMark rm;
  Compile* const C = Compile::current();
  PhaseCFG* const cfg = C->cfg();

  Node_List loads;
  Node_List load_dominators;

  Node_List stores;
  Node_List store_dominators;

  Node_List atomics;
  Node_List atomic_dominators;

  // Step 1 - Find accesses and allocations, and track them in lists
  for (uint i = 0; i < cfg->number_of_blocks(); ++i) {
    const Block* const block = cfg->get_block(i);
    for (uint j = 0; j < block->number_of_nodes(); ++j) {
      Node* const node = block->get_node(j);
      if (node->is_Phi()) {
        if (is_allocation(node)) {
          load_dominators.push(node);
          store_dominators.push(node);
          // An allocation can't be considered to "dominate" an atomic operation.
          // For example a CAS requires the memory location to be store-good.
          // When you have a dominating store or atomic instruction, that is
          // indeed ensured to be the case. However, as for allocations, the
          // initialized memory location could be raw null, which isn't store-good.
        }
        continue;
      } else if (!node->is_Mach()) {
        continue;
      }

      MachNode* const mach = node->as_Mach();
      switch (mach->ideal_Opcode()) {
      case Op_LoadP:
        if ((mach->barrier_data() & ZBarrierStrong) != 0 &&
            (mach->barrier_data() & ZBarrierNoKeepalive) == 0) {
          loads.push(mach);
          load_dominators.push(mach);
        }
        break;
      case Op_StoreP:
        if (mach->barrier_data() != 0) {
          stores.push(mach);
          load_dominators.push(mach);
          store_dominators.push(mach);
          atomic_dominators.push(mach);
        }
        break;
      case Op_CompareAndExchangeP:
      case Op_CompareAndSwapP:
      case Op_GetAndSetP:
        if (mach->barrier_data() != 0) {
          atomics.push(mach);
          load_dominators.push(mach);
          store_dominators.push(mach);
          atomic_dominators.push(mach);
        }
        break;

      default:
        break;
      }
    }
  }

  // Step 2 - Find dominating accesses or allocations for each access
  elide_dominated_barriers(loads, load_dominators);
  elide_dominated_barriers(stores, store_dominators);
  elide_dominated_barriers(atomics, atomic_dominators);
}

void ZBarrierSetC2::eliminate_gc_barrier(PhaseMacroExpand* macro, Node* node) const {
  eliminate_gc_barrier_data(node);
}

void ZBarrierSetC2::eliminate_gc_barrier_data(Node* node) const {
  if (node->is_LoadStore()) {
    LoadStoreNode* loadstore = node->as_LoadStore();
    loadstore->set_barrier_data(ZBarrierElided);
  } else if (node->is_Mem()) {
    MemNode* mem = node->as_Mem();
    mem->set_barrier_data(ZBarrierElided);
  }
}

#ifndef PRODUCT
void ZBarrierSetC2::dump_barrier_data(const MachNode* mach, outputStream* st) const {
  if ((mach->barrier_data() & ZBarrierStrong) != 0) {
    st->print("strong ");
  }
  if ((mach->barrier_data() & ZBarrierWeak) != 0) {
    st->print("weak ");
  }
  if ((mach->barrier_data() & ZBarrierPhantom) != 0) {
    st->print("phantom ");
  }
  if ((mach->barrier_data() & ZBarrierNoKeepalive) != 0) {
    st->print("nokeepalive ");
  }
  if ((mach->barrier_data() & ZBarrierNative) != 0) {
    st->print("native ");
  }
  if ((mach->barrier_data() & ZBarrierElided) != 0) {
    st->print("elided ");
  }
}
#endif // !PRODUCT<|MERGE_RESOLUTION|>--- conflicted
+++ resolved
@@ -473,175 +473,7 @@
 
 #undef XTOP
 
-<<<<<<< HEAD
 void ZBarrierSetC2::elide_dominated_barrier(MachNode* mach) const {
-=======
-// == Dominating barrier elision ==
-
-static bool block_has_safepoint(const Block* block, uint from, uint to) {
-  for (uint i = from; i < to; i++) {
-    if (block->get_node(i)->is_MachSafePoint()) {
-      // Safepoint found
-      return true;
-    }
-  }
-
-  // Safepoint not found
-  return false;
-}
-
-static bool block_has_safepoint(const Block* block) {
-  return block_has_safepoint(block, 0, block->number_of_nodes());
-}
-
-static uint block_index(const Block* block, const Node* node) {
-  for (uint j = 0; j < block->number_of_nodes(); ++j) {
-    if (block->get_node(j) == node) {
-      return j;
-    }
-  }
-  ShouldNotReachHere();
-  return 0;
-}
-
-// Look through various node aliases
-static const Node* look_through_node(const Node* node) {
-  while (node != nullptr) {
-    const Node* new_node = node;
-    if (node->is_Mach()) {
-      const MachNode* const node_mach = node->as_Mach();
-      if (node_mach->ideal_Opcode() == Op_CheckCastPP) {
-        new_node = node->in(1);
-      }
-      if (node_mach->is_SpillCopy()) {
-        new_node = node->in(1);
-      }
-    }
-    if (new_node == node || new_node == nullptr) {
-      break;
-    } else {
-      node = new_node;
-    }
-  }
-
-  return node;
-}
-
-// Whether the given offset is undefined.
-static bool is_undefined(intptr_t offset) {
-  return offset == Type::OffsetTop;
-}
-
-// Whether the given offset is unknown.
-static bool is_unknown(intptr_t offset) {
-  return offset == Type::OffsetBot;
-}
-
-// Whether the given offset is concrete (defined and compile-time known).
-static bool is_concrete(intptr_t offset) {
-  return !is_undefined(offset) && !is_unknown(offset);
-}
-
-// Compute base + offset components of the memory address accessed by mach.
-// Return a node representing the base address, or null if the base cannot be
-// found or the offset is undefined or a concrete negative value. If a non-null
-// base is returned, the offset is a concrete, nonnegative value or unknown.
-static const Node* get_base_and_offset(const MachNode* mach, intptr_t& offset) {
-  const TypePtr* adr_type = nullptr;
-  offset = 0;
-  const Node* base = mach->get_base_and_disp(offset, adr_type);
-
-  if (base == nullptr || base == NodeSentinel) {
-    return nullptr;
-  }
-
-  if (offset == 0 && base->is_Mach() && base->as_Mach()->ideal_Opcode() == Op_AddP) {
-    // The memory address is computed by 'base' and fed to 'mach' via an
-    // indirect memory operand (indicated by offset == 0). The ultimate base and
-    // offset can be fetched directly from the inputs and Ideal type of 'base'.
-    const TypeOopPtr* oopptr = base->bottom_type()->isa_oopptr();
-    if (oopptr == nullptr) return nullptr;
-    offset = oopptr->offset();
-    // Even if 'base' is not an Ideal AddP node anymore, Matcher::ReduceInst()
-    // guarantees that the base address is still available at the same slot.
-    base = base->in(AddPNode::Base);
-    assert(base != nullptr, "");
-  }
-
-  if (is_undefined(offset) || (is_concrete(offset) && offset < 0)) {
-    return nullptr;
-  }
-
-  return look_through_node(base);
-}
-
-// Whether a phi node corresponds to an array allocation.
-// This test is incomplete: in some edge cases, it might return false even
-// though the node does correspond to an array allocation.
-static bool is_array_allocation(const Node* phi) {
-  precond(phi->is_Phi());
-  // Check whether phi has a successor cast (CheckCastPP) to Java array pointer,
-  // possibly below spill copies and other cast nodes. Limit the exploration to
-  // a single path from the phi node consisting of these node types.
-  const Node* current = phi;
-  while (true) {
-    const Node* next = nullptr;
-    for (DUIterator_Fast imax, i = current->fast_outs(imax); i < imax; i++) {
-      if (!current->fast_out(i)->isa_Mach()) {
-        continue;
-      }
-      const MachNode* succ = current->fast_out(i)->as_Mach();
-      if (succ->ideal_Opcode() == Op_CheckCastPP) {
-        if (succ->get_ptr_type()->isa_aryptr()) {
-          // Cast to Java array pointer: phi corresponds to an array allocation.
-          return true;
-        }
-        // Other cast: record as candidate for further exploration.
-        next = succ;
-      } else if (succ->is_SpillCopy() && next == nullptr) {
-        // Spill copy, and no better candidate found: record as candidate.
-        next = succ;
-      }
-    }
-    if (next == nullptr) {
-      // No evidence found that phi corresponds to an array allocation, and no
-      // candidates available to continue exploring.
-      return false;
-    }
-    // Continue exploring from the best candidate found.
-    current = next;
-  }
-  ShouldNotReachHere();
-}
-
-// Match the phi node that connects a TLAB allocation fast path with its slowpath
-static bool is_allocation(const Node* node) {
-  if (node->req() != 3) {
-    return false;
-  }
-  const Node* const fast_node = node->in(2);
-  if (!fast_node->is_Mach()) {
-    return false;
-  }
-  const MachNode* const fast_mach = fast_node->as_Mach();
-  if (fast_mach->ideal_Opcode() != Op_LoadP) {
-    return false;
-  }
-  const TypePtr* const adr_type = nullptr;
-  intptr_t offset;
-  const Node* const base = get_base_and_offset(fast_mach, offset);
-  if (base == nullptr || !base->is_Mach() || !is_concrete(offset)) {
-    return false;
-  }
-  const MachNode* const base_mach = base->as_Mach();
-  if (base_mach->ideal_Opcode() != Op_ThreadLocal) {
-    return false;
-  }
-  return offset == in_bytes(Thread::tlab_top_offset());
-}
-
-static void elide_mach_barrier(MachNode* mach) {
->>>>>>> afcc2b03
   mach->set_barrier_data(ZBarrierElided);
 }
 
