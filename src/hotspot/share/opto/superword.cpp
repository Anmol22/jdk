/*
 * Copyright (c) 2007, 2017, Oracle and/or its affiliates. All rights reserved.
 * DO NOT ALTER OR REMOVE COPYRIGHT NOTICES OR THIS FILE HEADER.
 *
 * This code is free software; you can redistribute it and/or modify it
 * under the terms of the GNU General Public License version 2 only, as
 * published by the Free Software Foundation.
 *
 * This code is distributed in the hope that it will be useful, but WITHOUT
 * ANY WARRANTY; without even the implied warranty of MERCHANTABILITY or
 * FITNESS FOR A PARTICULAR PURPOSE.  See the GNU General Public License
 * version 2 for more details (a copy is included in the LICENSE file that
 * accompanied this code).
 *
 * You should have received a copy of the GNU General Public License version
 * 2 along with this work; if not, write to the Free Software Foundation,
 * Inc., 51 Franklin St, Fifth Floor, Boston, MA 02110-1301 USA.
 *
 * Please contact Oracle, 500 Oracle Parkway, Redwood Shores, CA 94065 USA
 * or visit www.oracle.com if you need additional information or have any
 * questions.
 */

#include "precompiled.hpp"
#include "compiler/compileLog.hpp"
#include "libadt/vectset.hpp"
#include "memory/allocation.inline.hpp"
#include "memory/resourceArea.hpp"
#include "opto/addnode.hpp"
#include "opto/callnode.hpp"
#include "opto/castnode.hpp"
#include "opto/convertnode.hpp"
#include "opto/divnode.hpp"
#include "opto/matcher.hpp"
#include "opto/memnode.hpp"
#include "opto/mulnode.hpp"
#include "opto/opcodes.hpp"
#include "opto/opaquenode.hpp"
#include "opto/superword.hpp"
#include "opto/vectornode.hpp"
#include "opto/movenode.hpp"

//
//                  S U P E R W O R D   T R A N S F O R M
//=============================================================================

//------------------------------SuperWord---------------------------
SuperWord::SuperWord(PhaseIdealLoop* phase) :
  _phase(phase),
  _igvn(phase->_igvn),
  _arena(phase->C->comp_arena()),
  _packset(arena(), 8,  0, NULL),         // packs for the current block
  _bb_idx(arena(), (int)(1.10 * phase->C->unique()), 0, 0), // node idx to index in bb
  _block(arena(), 8,  0, NULL),           // nodes in current block
  _post_block(arena(), 8, 0, NULL),       // nodes common to current block which are marked as post loop vectorizable
  _data_entry(arena(), 8,  0, NULL),      // nodes with all inputs from outside
  _mem_slice_head(arena(), 8,  0, NULL),  // memory slice heads
  _mem_slice_tail(arena(), 8,  0, NULL),  // memory slice tails
  _node_info(arena(), 8,  0, SWNodeInfo::initial), // info needed per node
  _clone_map(phase->C->clone_map()),      // map of nodes created in cloning
  _cmovev_kit(_arena, this),              // map to facilitate CMoveVD creation
  _align_to_ref(NULL),                    // memory reference to align vectors to
  _disjoint_ptrs(arena(), 8,  0, OrderedPair::initial), // runtime disambiguated pointer pairs
  _dg(_arena),                            // dependence graph
  _visited(arena()),                      // visited node set
  _post_visited(arena()),                 // post visited node set
  _n_idx_list(arena(), 8),                // scratch list of (node,index) pairs
  _stk(arena(), 8, 0, NULL),              // scratch stack of nodes
  _nlist(arena(), 8, 0, NULL),            // scratch list of nodes
  _lpt(NULL),                             // loop tree node
  _lp(NULL),                              // LoopNode
  _bb(NULL),                              // basic block
  _iv(NULL),                              // induction var
  _race_possible(false),                  // cases where SDMU is true
  _early_return(true),                    // analysis evaluations routine
  _num_work_vecs(0),                      // amount of vector work we have
  _num_reductions(0),                     // amount of reduction work we have
  _do_vector_loop(phase->C->do_vector_loop()),  // whether to do vectorization/simd style
  _do_reserve_copy(DoReserveCopyInSuperWord),
  _ii_first(-1),                          // first loop generation index - only if do_vector_loop()
  _ii_last(-1),                           // last loop generation index - only if do_vector_loop()
  _ii_order(arena(), 8, 0, 0)
{
#ifndef PRODUCT
  _vector_loop_debug = 0;
  if (_phase->C->method() != NULL) {
    _vector_loop_debug = phase->C->directive()->VectorizeDebugOption;
  }

#endif
}

//------------------------------transform_loop---------------------------
void SuperWord::transform_loop(IdealLoopTree* lpt, bool do_optimization) {
  assert(UseSuperWord, "should be");
  // Do vectors exist on this architecture?
  if (Matcher::vector_width_in_bytes(T_BYTE) < 2) return;

  assert(lpt->_head->is_CountedLoop(), "must be");
  CountedLoopNode *cl = lpt->_head->as_CountedLoop();

  if (!cl->is_valid_counted_loop()) return; // skip malformed counted loop

  bool post_loop_allowed = (PostLoopMultiversioning && Matcher::has_predicated_vectors() && cl->is_post_loop());
  if (post_loop_allowed) {
    if (cl->is_reduction_loop()) return; // no predication mapping
    Node *limit = cl->limit();
    if (limit->is_Con()) return; // non constant limits only
    // Now check the limit for expressions we do not handle
    if (limit->is_Add()) {
      Node *in2 = limit->in(2);
      if (in2->is_Con()) {
        int val = in2->get_int();
        // should not try to program these cases
        if (val < 0) return;
      }
    }
  }

  // skip any loop that has not been assigned max unroll by analysis
  if (do_optimization) {
    if (SuperWordLoopUnrollAnalysis && cl->slp_max_unroll() == 0) return;
  }

  // Check for no control flow in body (other than exit)
  Node *cl_exit = cl->loopexit();
  if (cl->is_main_loop() && (cl_exit->in(0) != lpt->_head)) {
    #ifndef PRODUCT
      if (TraceSuperWord) {
        tty->print_cr("SuperWord::transform_loop: loop too complicated, cl_exit->in(0) != lpt->_head");
        tty->print("cl_exit %d", cl_exit->_idx); cl_exit->dump();
        tty->print("cl_exit->in(0) %d", cl_exit->in(0)->_idx); cl_exit->in(0)->dump();
        tty->print("lpt->_head %d", lpt->_head->_idx); lpt->_head->dump();
        lpt->dump_head();
      }
    #endif
    return;
  }

  // Make sure the are no extra control users of the loop backedge
  if (cl->back_control()->outcnt() != 1) {
    return;
  }

  // Skip any loops already optimized by slp
  if (cl->is_vectorized_loop()) return;

  if (cl->do_unroll_only()) return;

  if (cl->is_main_loop()) {
    // Check for pre-loop ending with CountedLoopEnd(Bool(Cmp(x,Opaque1(limit))))
    CountedLoopEndNode* pre_end = get_pre_loop_end(cl);
    if (pre_end == NULL) return;
    Node *pre_opaq1 = pre_end->limit();
    if (pre_opaq1->Opcode() != Op_Opaque1) return;
  }

  init(); // initialize data structures

  set_lpt(lpt);
  set_lp(cl);

  // For now, define one block which is the entire loop body
  set_bb(cl);

  if (do_optimization) {
    assert(_packset.length() == 0, "packset must be empty");
    SLP_extract();
    if (PostLoopMultiversioning && Matcher::has_predicated_vectors()) {
      if (cl->is_vectorized_loop() && cl->is_main_loop() && !cl->is_reduction_loop()) {
        IdealLoopTree *lpt_next = lpt->_next;
        CountedLoopNode *cl_next = lpt_next->_head->as_CountedLoop();
        _phase->has_range_checks(lpt_next);
        if (cl_next->is_post_loop() && !cl_next->range_checks_present()) {
          if (!cl_next->is_vectorized_loop()) {
            int slp_max_unroll_factor = cl->slp_max_unroll();
            cl_next->set_slp_max_unroll(slp_max_unroll_factor);
          }
        }
      }
    }
  }
}

//------------------------------early unrolling analysis------------------------------
void SuperWord::unrolling_analysis(int &local_loop_unroll_factor) {
  bool is_slp = true;
  ResourceMark rm;
  size_t ignored_size = lpt()->_body.size();
  int *ignored_loop_nodes = NEW_RESOURCE_ARRAY(int, ignored_size);
  Node_Stack nstack((int)ignored_size);
  CountedLoopNode *cl = lpt()->_head->as_CountedLoop();
  Node *cl_exit = cl->loopexit();
  int rpo_idx = _post_block.length();

  assert(rpo_idx == 0, "post loop block is empty");

  // First clear the entries
  for (uint i = 0; i < lpt()->_body.size(); i++) {
    ignored_loop_nodes[i] = -1;
  }

  int max_vector = Matcher::max_vector_size(T_BYTE);
  bool post_loop_allowed = (PostLoopMultiversioning && Matcher::has_predicated_vectors() && cl->is_post_loop());

  // Process the loop, some/all of the stack entries will not be in order, ergo
  // need to preprocess the ignored initial state before we process the loop
  for (uint i = 0; i < lpt()->_body.size(); i++) {
    Node* n = lpt()->_body.at(i);
    if (n == cl->incr() ||
      n->is_reduction() ||
      n->is_AddP() ||
      n->is_Cmp() ||
      n->is_IfTrue() ||
      n->is_CountedLoop() ||
      (n == cl_exit)) {
      ignored_loop_nodes[i] = n->_idx;
      continue;
    }

    if (n->is_If()) {
      IfNode *iff = n->as_If();
      if (iff->_fcnt != COUNT_UNKNOWN && iff->_prob != PROB_UNKNOWN) {
        if (lpt()->is_loop_exit(iff)) {
          ignored_loop_nodes[i] = n->_idx;
          continue;
        }
      }
    }

    if (n->is_Phi() && (n->bottom_type() == Type::MEMORY)) {
      Node* n_tail = n->in(LoopNode::LoopBackControl);
      if (n_tail != n->in(LoopNode::EntryControl)) {
        if (!n_tail->is_Mem()) {
          is_slp = false;
          break;
        }
      }
    }

    // This must happen after check of phi/if
    if (n->is_Phi() || n->is_If()) {
      ignored_loop_nodes[i] = n->_idx;
      continue;
    }

    if (n->is_LoadStore() || n->is_MergeMem() ||
      (n->is_Proj() && !n->as_Proj()->is_CFG())) {
      is_slp = false;
      break;
    }

    // Ignore nodes with non-primitive type.
    BasicType bt;
    if (n->is_Mem()) {
      bt = n->as_Mem()->memory_type();
    } else {
      bt = n->bottom_type()->basic_type();
    }
    if (is_java_primitive(bt) == false) {
      ignored_loop_nodes[i] = n->_idx;
      continue;
    }

    if (n->is_Mem()) {
      MemNode* current = n->as_Mem();
      Node* adr = n->in(MemNode::Address);
      Node* n_ctrl = _phase->get_ctrl(adr);

      // save a queue of post process nodes
      if (n_ctrl != NULL && lpt()->is_member(_phase->get_loop(n_ctrl))) {
        // Process the memory expression
        int stack_idx = 0;
        bool have_side_effects = true;
        if (adr->is_AddP() == false) {
          nstack.push(adr, stack_idx++);
        } else {
          // Mark the components of the memory operation in nstack
          SWPointer p1(current, this, &nstack, true);
          have_side_effects = p1.node_stack()->is_nonempty();
        }

        // Process the pointer stack
        while (have_side_effects) {
          Node* pointer_node = nstack.node();
          for (uint j = 0; j < lpt()->_body.size(); j++) {
            Node* cur_node = lpt()->_body.at(j);
            if (cur_node == pointer_node) {
              ignored_loop_nodes[j] = cur_node->_idx;
              break;
            }
          }
          nstack.pop();
          have_side_effects = nstack.is_nonempty();
        }
      }
    }
  }

  if (is_slp) {
    // Now we try to find the maximum supported consistent vector which the machine
    // description can use
    bool small_basic_type = false;
    bool flag_small_bt = false;
    for (uint i = 0; i < lpt()->_body.size(); i++) {
      if (ignored_loop_nodes[i] != -1) continue;

      BasicType bt;
      Node* n = lpt()->_body.at(i);
      if (n->is_Mem()) {
        bt = n->as_Mem()->memory_type();
      } else {
        bt = n->bottom_type()->basic_type();
      }

      if (post_loop_allowed) {
        if (!small_basic_type) {
          switch (bt) {
          case T_CHAR:
          case T_BYTE:
          case T_SHORT:
            small_basic_type = true;
            break;

          case T_LONG:
            // TODO: Remove when support completed for mask context with LONG.
            //       Support needs to be augmented for logical qword operations, currently we map to dword
            //       buckets for vectors on logicals as these were legacy.
            small_basic_type = true;
            break;

          default:
            break;
          }
        }
      }

      if (is_java_primitive(bt) == false) continue;

         int cur_max_vector = Matcher::max_vector_size(bt);

      // If a max vector exists which is not larger than _local_loop_unroll_factor
      // stop looking, we already have the max vector to map to.
      if (cur_max_vector < local_loop_unroll_factor) {
        is_slp = false;
        if (TraceSuperWordLoopUnrollAnalysis) {
          tty->print_cr("slp analysis fails: unroll limit greater than max vector\n");
        }
        break;
      }

      // Map the maximal common vector
      if (VectorNode::implemented(n->Opcode(), cur_max_vector, bt)) {
        if (cur_max_vector < max_vector && !flag_small_bt) {
          max_vector = cur_max_vector;
        } else if (cur_max_vector > max_vector && UseSubwordForMaxVector) {
          // Analyse subword in the loop to set maximum vector size to take advantage of full vector width for subword types.
          // Here we analyze if narrowing is likely to happen and if it is we set vector size more aggressively.
          // We check for possibility of narrowing by looking through chain operations using subword types.
          if (is_subword_type(bt)) {
            uint start, end;
            VectorNode::vector_operands(n, &start, &end);

            for (uint j = start; j < end; j++) {
              Node* in = n->in(j);
              // Don't propagate through a memory
              if (!in->is_Mem() && in_bb(in) && in->bottom_type()->basic_type() == T_INT) {
                bool same_type = true;
                for (DUIterator_Fast kmax, k = in->fast_outs(kmax); k < kmax; k++) {
                  Node *use = in->fast_out(k);
                  if (!in_bb(use) && use->bottom_type()->basic_type() != bt) {
                    same_type = false;
                    break;
                  }
                }
                if (same_type) {
                  max_vector = cur_max_vector;
                  flag_small_bt = true;
                }
              }
            }
          }
        }
        // We only process post loops on predicated targets where we want to
        // mask map the loop to a single iteration
        if (post_loop_allowed) {
          _post_block.at_put_grow(rpo_idx++, n);
        }
      }
    }
    if (is_slp) {
      local_loop_unroll_factor = max_vector;
      cl->mark_passed_slp();
    }
    cl->mark_was_slp();
    if (cl->is_main_loop()) {
      cl->set_slp_max_unroll(local_loop_unroll_factor);
    } else if (post_loop_allowed) {
      if (!small_basic_type) {
        // avoid replication context for small basic types in programmable masked loops
        cl->set_slp_max_unroll(local_loop_unroll_factor);
      }
    }
  }
}

//------------------------------SLP_extract---------------------------
// Extract the superword level parallelism
//
// 1) A reverse post-order of nodes in the block is constructed.  By scanning
//    this list from first to last, all definitions are visited before their uses.
//
// 2) A point-to-point dependence graph is constructed between memory references.
//    This simplies the upcoming "independence" checker.
//
// 3) The maximum depth in the node graph from the beginning of the block
//    to each node is computed.  This is used to prune the graph search
//    in the independence checker.
//
// 4) For integer types, the necessary bit width is propagated backwards
//    from stores to allow packed operations on byte, char, and short
//    integers.  This reverses the promotion to type "int" that javac
//    did for operations like: char c1,c2,c3;  c1 = c2 + c3.
//
// 5) One of the memory references is picked to be an aligned vector reference.
//    The pre-loop trip count is adjusted to align this reference in the
//    unrolled body.
//
// 6) The initial set of pack pairs is seeded with memory references.
//
// 7) The set of pack pairs is extended by following use->def and def->use links.
//
// 8) The pairs are combined into vector sized packs.
//
// 9) Reorder the memory slices to co-locate members of the memory packs.
//
// 10) Generate ideal vector nodes for the final set of packs and where necessary,
//    inserting scalar promotion, vector creation from multiple scalars, and
//    extraction of scalar values from vectors.
//
void SuperWord::SLP_extract() {

#ifndef PRODUCT
  if (_do_vector_loop && TraceSuperWord) {
    tty->print("SuperWord::SLP_extract\n");
    tty->print("input loop\n");
    _lpt->dump_head();
    _lpt->dump();
    for (uint i = 0; i < _lpt->_body.size(); i++) {
      _lpt->_body.at(i)->dump();
    }
  }
#endif
  // Ready the block
  if (!construct_bb()) {
    return; // Exit if no interesting nodes or complex graph.
  }

  // build    _dg, _disjoint_ptrs
  dependence_graph();

  // compute function depth(Node*)
  compute_max_depth();

  CountedLoopNode *cl = lpt()->_head->as_CountedLoop();
  bool post_loop_allowed = (PostLoopMultiversioning && Matcher::has_predicated_vectors() && cl->is_post_loop());
  if (cl->is_main_loop()) {
    if (_do_vector_loop) {
      if (mark_generations() != -1) {
        hoist_loads_in_graph(); // this only rebuild the graph; all basic structs need rebuild explicitly

        if (!construct_bb()) {
          return; // Exit if no interesting nodes or complex graph.
        }
        dependence_graph();
        compute_max_depth();
      }

#ifndef PRODUCT
      if (TraceSuperWord) {
        tty->print_cr("\nSuperWord::_do_vector_loop: graph after hoist_loads_in_graph");
        _lpt->dump_head();
        for (int j = 0; j < _block.length(); j++) {
          Node* n = _block.at(j);
          int d = depth(n);
          for (int i = 0; i < d; i++) tty->print("%s", "  ");
          tty->print("%d :", d);
          n->dump();
        }
      }
#endif
    }

    compute_vector_element_type();

    // Attempt vectorization

    find_adjacent_refs();

    extend_packlist();

    if (_do_vector_loop) {
      if (_packset.length() == 0) {
        if (TraceSuperWord) {
          tty->print_cr("\nSuperWord::_do_vector_loop DFA could not build packset, now trying to build anyway");
        }
        pack_parallel();
      }
    }

    combine_packs();

    construct_my_pack_map();

    if (_do_vector_loop) {
      merge_packs_to_cmovd();
    }

    filter_packs();

    schedule();
  } else if (post_loop_allowed) {
    int saved_mapped_unroll_factor = cl->slp_max_unroll();
    if (saved_mapped_unroll_factor) {
      int vector_mapped_unroll_factor = saved_mapped_unroll_factor;

      // now reset the slp_unroll_factor so that we can check the analysis mapped
      // what the vector loop was mapped to
      cl->set_slp_max_unroll(0);

      // do the analysis on the post loop
      unrolling_analysis(vector_mapped_unroll_factor);

      // if our analyzed loop is a canonical fit, start processing it
      if (vector_mapped_unroll_factor == saved_mapped_unroll_factor) {
        // now add the vector nodes to packsets
        for (int i = 0; i < _post_block.length(); i++) {
          Node* n = _post_block.at(i);
          Node_List* singleton = new Node_List();
          singleton->push(n);
          _packset.append(singleton);
          set_my_pack(n, singleton);
        }

        // map base types for vector usage
        compute_vector_element_type();
      } else {
        return;
      }
    } else {
      // for some reason we could not map the slp analysis state of the vectorized loop
      return;
    }
  }

  output();
}

//------------------------------find_adjacent_refs---------------------------
// Find the adjacent memory references and create pack pairs for them.
// This is the initial set of packs that will then be extended by
// following use->def and def->use links.  The align positions are
// assigned relative to the reference "align_to_ref"
void SuperWord::find_adjacent_refs() {
  // Get list of memory operations
  Node_List memops;
  for (int i = 0; i < _block.length(); i++) {
    Node* n = _block.at(i);
    if (n->is_Mem() && !n->is_LoadStore() && in_bb(n) &&
        is_java_primitive(n->as_Mem()->memory_type())) {
      int align = memory_alignment(n->as_Mem(), 0);
      if (align != bottom_align) {
        memops.push(n);
      }
    }
  }

  Node_List align_to_refs;
  int best_iv_adjustment = 0;
  MemNode* best_align_to_mem_ref = NULL;

  while (memops.size() != 0) {
    // Find a memory reference to align to.
    MemNode* mem_ref = find_align_to_ref(memops);
    if (mem_ref == NULL) break;
    align_to_refs.push(mem_ref);
    int iv_adjustment = get_iv_adjustment(mem_ref);

    if (best_align_to_mem_ref == NULL) {
      // Set memory reference which is the best from all memory operations
      // to be used for alignment. The pre-loop trip count is modified to align
      // this reference to a vector-aligned address.
      best_align_to_mem_ref = mem_ref;
      best_iv_adjustment = iv_adjustment;
      NOT_PRODUCT(find_adjacent_refs_trace_1(best_align_to_mem_ref, best_iv_adjustment);)
    }

    SWPointer align_to_ref_p(mem_ref, this, NULL, false);
    // Set alignment relative to "align_to_ref" for all related memory operations.
    for (int i = memops.size() - 1; i >= 0; i--) {
      MemNode* s = memops.at(i)->as_Mem();
      if (isomorphic(s, mem_ref) &&
           (!_do_vector_loop || same_origin_idx(s, mem_ref))) {
        SWPointer p2(s, this, NULL, false);
        if (p2.comparable(align_to_ref_p)) {
          int align = memory_alignment(s, iv_adjustment);
          set_alignment(s, align);
        }
      }
    }

    // Create initial pack pairs of memory operations for which
    // alignment is set and vectors will be aligned.
    bool create_pack = true;
    if (memory_alignment(mem_ref, best_iv_adjustment) == 0 || _do_vector_loop) {
      if (!Matcher::misaligned_vectors_ok()) {
        int vw = vector_width(mem_ref);
        int vw_best = vector_width(best_align_to_mem_ref);
        if (vw > vw_best) {
          // Do not vectorize a memory access with more elements per vector
          // if unaligned memory access is not allowed because number of
          // iterations in pre-loop will be not enough to align it.
          create_pack = false;
        } else {
          SWPointer p2(best_align_to_mem_ref, this, NULL, false);
          if (align_to_ref_p.invar() != p2.invar()) {
            // Do not vectorize memory accesses with different invariants
            // if unaligned memory accesses are not allowed.
            create_pack = false;
          }
        }
      }
    } else {
      if (same_velt_type(mem_ref, best_align_to_mem_ref)) {
        // Can't allow vectorization of unaligned memory accesses with the
        // same type since it could be overlapped accesses to the same array.
        create_pack = false;
      } else {
        // Allow independent (different type) unaligned memory operations
        // if HW supports them.
        if (!Matcher::misaligned_vectors_ok()) {
          create_pack = false;
        } else {
          // Check if packs of the same memory type but
          // with a different alignment were created before.
          for (uint i = 0; i < align_to_refs.size(); i++) {
            MemNode* mr = align_to_refs.at(i)->as_Mem();
            if (same_velt_type(mr, mem_ref) &&
                memory_alignment(mr, iv_adjustment) != 0)
              create_pack = false;
          }
        }
      }
    }
    if (create_pack) {
      for (uint i = 0; i < memops.size(); i++) {
        Node* s1 = memops.at(i);
        int align = alignment(s1);
        if (align == top_align) continue;
        for (uint j = 0; j < memops.size(); j++) {
          Node* s2 = memops.at(j);
          if (alignment(s2) == top_align) continue;
          if (s1 != s2 && are_adjacent_refs(s1, s2)) {
            if (stmts_can_pack(s1, s2, align)) {
              Node_List* pair = new Node_List();
              pair->push(s1);
              pair->push(s2);
              if (!_do_vector_loop || same_origin_idx(s1, s2)) {
                _packset.append(pair);
              }
            }
          }
        }
      }
    } else { // Don't create unaligned pack
      // First, remove remaining memory ops of the same type from the list.
      for (int i = memops.size() - 1; i >= 0; i--) {
        MemNode* s = memops.at(i)->as_Mem();
        if (same_velt_type(s, mem_ref)) {
          memops.remove(i);
        }
      }

      // Second, remove already constructed packs of the same type.
      for (int i = _packset.length() - 1; i >= 0; i--) {
        Node_List* p = _packset.at(i);
        MemNode* s = p->at(0)->as_Mem();
        if (same_velt_type(s, mem_ref)) {
          remove_pack_at(i);
        }
      }

      // If needed find the best memory reference for loop alignment again.
      if (same_velt_type(mem_ref, best_align_to_mem_ref)) {
        // Put memory ops from remaining packs back on memops list for
        // the best alignment search.
        uint orig_msize = memops.size();
        for (int i = 0; i < _packset.length(); i++) {
          Node_List* p = _packset.at(i);
          MemNode* s = p->at(0)->as_Mem();
          assert(!same_velt_type(s, mem_ref), "sanity");
          memops.push(s);
        }
        best_align_to_mem_ref = find_align_to_ref(memops);
        if (best_align_to_mem_ref == NULL) {
          if (TraceSuperWord) {
            tty->print_cr("SuperWord::find_adjacent_refs(): best_align_to_mem_ref == NULL");
          }
          break;
        }
        best_iv_adjustment = get_iv_adjustment(best_align_to_mem_ref);
        NOT_PRODUCT(find_adjacent_refs_trace_1(best_align_to_mem_ref, best_iv_adjustment);)
        // Restore list.
        while (memops.size() > orig_msize)
          (void)memops.pop();
      }
    } // unaligned memory accesses

    // Remove used mem nodes.
    for (int i = memops.size() - 1; i >= 0; i--) {
      MemNode* m = memops.at(i)->as_Mem();
      if (alignment(m) != top_align) {
        memops.remove(i);
      }
    }

  } // while (memops.size() != 0
  set_align_to_ref(best_align_to_mem_ref);

  if (TraceSuperWord) {
    tty->print_cr("\nAfter find_adjacent_refs");
    print_packset();
  }
}

#ifndef PRODUCT
void SuperWord::find_adjacent_refs_trace_1(Node* best_align_to_mem_ref, int best_iv_adjustment) {
  if (is_trace_adjacent()) {
    tty->print("SuperWord::find_adjacent_refs best_align_to_mem_ref = %d, best_iv_adjustment = %d",
       best_align_to_mem_ref->_idx, best_iv_adjustment);
       best_align_to_mem_ref->dump();
  }
}
#endif

//------------------------------find_align_to_ref---------------------------
// Find a memory reference to align the loop induction variable to.
// Looks first at stores then at loads, looking for a memory reference
// with the largest number of references similar to it.
MemNode* SuperWord::find_align_to_ref(Node_List &memops) {
  GrowableArray<int> cmp_ct(arena(), memops.size(), memops.size(), 0);

  // Count number of comparable memory ops
  for (uint i = 0; i < memops.size(); i++) {
    MemNode* s1 = memops.at(i)->as_Mem();
    SWPointer p1(s1, this, NULL, false);
    // Discard if pre loop can't align this reference
    if (!ref_is_alignable(p1)) {
      *cmp_ct.adr_at(i) = 0;
      continue;
    }
    for (uint j = i+1; j < memops.size(); j++) {
      MemNode* s2 = memops.at(j)->as_Mem();
      if (isomorphic(s1, s2)) {
        SWPointer p2(s2, this, NULL, false);
        if (p1.comparable(p2)) {
          (*cmp_ct.adr_at(i))++;
          (*cmp_ct.adr_at(j))++;
        }
      }
    }
  }

  // Find Store (or Load) with the greatest number of "comparable" references,
  // biggest vector size, smallest data size and smallest iv offset.
  int max_ct        = 0;
  int max_vw        = 0;
  int max_idx       = -1;
  int min_size      = max_jint;
  int min_iv_offset = max_jint;
  for (uint j = 0; j < memops.size(); j++) {
    MemNode* s = memops.at(j)->as_Mem();
    if (s->is_Store()) {
      int vw = vector_width_in_bytes(s);
      assert(vw > 1, "sanity");
      SWPointer p(s, this, NULL, false);
      if ( cmp_ct.at(j) >  max_ct ||
          (cmp_ct.at(j) == max_ct &&
            ( vw >  max_vw ||
             (vw == max_vw &&
              ( data_size(s) <  min_size ||
               (data_size(s) == min_size &&
                p.offset_in_bytes() < min_iv_offset)))))) {
        max_ct = cmp_ct.at(j);
        max_vw = vw;
        max_idx = j;
        min_size = data_size(s);
        min_iv_offset = p.offset_in_bytes();
      }
    }
  }
  // If no stores, look at loads
  if (max_ct == 0) {
    for (uint j = 0; j < memops.size(); j++) {
      MemNode* s = memops.at(j)->as_Mem();
      if (s->is_Load()) {
        int vw = vector_width_in_bytes(s);
        assert(vw > 1, "sanity");
        SWPointer p(s, this, NULL, false);
        if ( cmp_ct.at(j) >  max_ct ||
            (cmp_ct.at(j) == max_ct &&
              ( vw >  max_vw ||
               (vw == max_vw &&
                ( data_size(s) <  min_size ||
                 (data_size(s) == min_size &&
                  p.offset_in_bytes() < min_iv_offset)))))) {
          max_ct = cmp_ct.at(j);
          max_vw = vw;
          max_idx = j;
          min_size = data_size(s);
          min_iv_offset = p.offset_in_bytes();
        }
      }
    }
  }

#ifdef ASSERT
  if (TraceSuperWord && Verbose) {
    tty->print_cr("\nVector memops after find_align_to_ref");
    for (uint i = 0; i < memops.size(); i++) {
      MemNode* s = memops.at(i)->as_Mem();
      s->dump();
    }
  }
#endif

  if (max_ct > 0) {
#ifdef ASSERT
    if (TraceSuperWord) {
      tty->print("\nVector align to node: ");
      memops.at(max_idx)->as_Mem()->dump();
    }
#endif
    return memops.at(max_idx)->as_Mem();
  }
  return NULL;
}

//------------------------------ref_is_alignable---------------------------
// Can the preloop align the reference to position zero in the vector?
bool SuperWord::ref_is_alignable(SWPointer& p) {
  if (!p.has_iv()) {
    return true;   // no induction variable
  }
  CountedLoopEndNode* pre_end = get_pre_loop_end(lp()->as_CountedLoop());
  assert(pre_end != NULL, "we must have a correct pre-loop");
  assert(pre_end->stride_is_con(), "pre loop stride is constant");
  int preloop_stride = pre_end->stride_con();

  int span = preloop_stride * p.scale_in_bytes();
  int mem_size = p.memory_size();
  int offset   = p.offset_in_bytes();
  // Stride one accesses are alignable if offset is aligned to memory operation size.
  // Offset can be unaligned when UseUnalignedAccesses is used.
  if (ABS(span) == mem_size && (ABS(offset) % mem_size) == 0) {
    return true;
  }
  // If the initial offset from start of the object is computable,
  // check if the pre-loop can align the final offset accordingly.
  //
  // In other words: Can we find an i such that the offset
  // after i pre-loop iterations is aligned to vw?
  //   (init_offset + pre_loop) % vw == 0              (1)
  // where
  //   pre_loop = i * span
  // is the number of bytes added to the offset by i pre-loop iterations.
  //
  // For this to hold we need pre_loop to increase init_offset by
  //   pre_loop = vw - (init_offset % vw)
  //
  // This is only possible if pre_loop is divisible by span because each
  // pre-loop iteration increases the initial offset by 'span' bytes:
  //   (vw - (init_offset % vw)) % span == 0
  //
  int vw = vector_width_in_bytes(p.mem());
  assert(vw > 1, "sanity");
  Node* init_nd = pre_end->init_trip();
  if (init_nd->is_Con() && p.invar() == NULL) {
    int init = init_nd->bottom_type()->is_int()->get_con();
    int init_offset = init * p.scale_in_bytes() + offset;
    assert(init_offset >= 0, "positive offset from object start");
    if (vw % span == 0) {
      // If vm is a multiple of span, we use formula (1).
      if (span > 0) {
        return (vw - (init_offset % vw)) % span == 0;
      } else {
        assert(span < 0, "nonzero stride * scale");
        return (init_offset % vw) % -span == 0;
      }
    } else if (span % vw == 0) {
      // If span is a multiple of vw, we can simplify formula (1) to:
      //   (init_offset + i * span) % vw == 0
      //     =>
      //   (init_offset % vw) + ((i * span) % vw) == 0
      //     =>
      //   init_offset % vw == 0
      //
      // Because we add a multiple of vw to the initial offset, the final
      // offset is a multiple of vw if and only if init_offset is a multiple.
      //
      return (init_offset % vw) == 0;
    }
  }
  return false;
}

//---------------------------get_iv_adjustment---------------------------
// Calculate loop's iv adjustment for this memory ops.
int SuperWord::get_iv_adjustment(MemNode* mem_ref) {
  SWPointer align_to_ref_p(mem_ref, this, NULL, false);
  int offset = align_to_ref_p.offset_in_bytes();
  int scale  = align_to_ref_p.scale_in_bytes();
  int elt_size = align_to_ref_p.memory_size();
  int vw       = vector_width_in_bytes(mem_ref);
  assert(vw > 1, "sanity");
  int iv_adjustment;
  if (scale != 0) {
    int stride_sign = (scale * iv_stride()) > 0 ? 1 : -1;
    // At least one iteration is executed in pre-loop by default. As result
    // several iterations are needed to align memory operations in main-loop even
    // if offset is 0.
    int iv_adjustment_in_bytes = (stride_sign * vw - (offset % vw));
    assert(((ABS(iv_adjustment_in_bytes) % elt_size) == 0),
           "(%d) should be divisible by (%d)", iv_adjustment_in_bytes, elt_size);
    iv_adjustment = iv_adjustment_in_bytes/elt_size;
  } else {
    // This memory op is not dependent on iv (scale == 0)
    iv_adjustment = 0;
  }

#ifndef PRODUCT
  if (TraceSuperWord) {
    tty->print("SuperWord::get_iv_adjustment: n = %d, noffset = %d iv_adjust = %d elt_size = %d scale = %d iv_stride = %d vect_size %d: ",
      mem_ref->_idx, offset, iv_adjustment, elt_size, scale, iv_stride(), vw);
    mem_ref->dump();
  }
#endif
  return iv_adjustment;
}

//---------------------------dependence_graph---------------------------
// Construct dependency graph.
// Add dependence edges to load/store nodes for memory dependence
//    A.out()->DependNode.in(1) and DependNode.out()->B.prec(x)
void SuperWord::dependence_graph() {
  CountedLoopNode *cl = lpt()->_head->as_CountedLoop();
  // First, assign a dependence node to each memory node
  for (int i = 0; i < _block.length(); i++ ) {
    Node *n = _block.at(i);
    if (n->is_Mem() || (n->is_Phi() && n->bottom_type() == Type::MEMORY)) {
      _dg.make_node(n);
    }
  }

  // For each memory slice, create the dependences
  for (int i = 0; i < _mem_slice_head.length(); i++) {
    Node* n      = _mem_slice_head.at(i);
    Node* n_tail = _mem_slice_tail.at(i);

    // Get slice in predecessor order (last is first)
    if (cl->is_main_loop()) {
      mem_slice_preds(n_tail, n, _nlist);
    }

#ifndef PRODUCT
    if(TraceSuperWord && Verbose) {
      tty->print_cr("SuperWord::dependence_graph: built a new mem slice");
      for (int j = _nlist.length() - 1; j >= 0 ; j--) {
        _nlist.at(j)->dump();
      }
    }
#endif
    // Make the slice dependent on the root
    DepMem* slice = _dg.dep(n);
    _dg.make_edge(_dg.root(), slice);

    // Create a sink for the slice
    DepMem* slice_sink = _dg.make_node(NULL);
    _dg.make_edge(slice_sink, _dg.tail());

    // Now visit each pair of memory ops, creating the edges
    for (int j = _nlist.length() - 1; j >= 0 ; j--) {
      Node* s1 = _nlist.at(j);

      // If no dependency yet, use slice
      if (_dg.dep(s1)->in_cnt() == 0) {
        _dg.make_edge(slice, s1);
      }
      SWPointer p1(s1->as_Mem(), this, NULL, false);
      bool sink_dependent = true;
      for (int k = j - 1; k >= 0; k--) {
        Node* s2 = _nlist.at(k);
        if (s1->is_Load() && s2->is_Load())
          continue;
        SWPointer p2(s2->as_Mem(), this, NULL, false);

        int cmp = p1.cmp(p2);
        if (SuperWordRTDepCheck &&
            p1.base() != p2.base() && p1.valid() && p2.valid()) {
          // Create a runtime check to disambiguate
          OrderedPair pp(p1.base(), p2.base());
          _disjoint_ptrs.append_if_missing(pp);
        } else if (!SWPointer::not_equal(cmp)) {
          // Possibly same address
          _dg.make_edge(s1, s2);
          sink_dependent = false;
        }
      }
      if (sink_dependent) {
        _dg.make_edge(s1, slice_sink);
      }
    }

    if (TraceSuperWord) {
      tty->print_cr("\nDependence graph for slice: %d", n->_idx);
      for (int q = 0; q < _nlist.length(); q++) {
        _dg.print(_nlist.at(q));
      }
      tty->cr();
    }

    _nlist.clear();
  }

  if (TraceSuperWord) {
    tty->print_cr("\ndisjoint_ptrs: %s", _disjoint_ptrs.length() > 0 ? "" : "NONE");
    for (int r = 0; r < _disjoint_ptrs.length(); r++) {
      _disjoint_ptrs.at(r).print();
      tty->cr();
    }
    tty->cr();
  }

}

//---------------------------mem_slice_preds---------------------------
// Return a memory slice (node list) in predecessor order starting at "start"
void SuperWord::mem_slice_preds(Node* start, Node* stop, GrowableArray<Node*> &preds) {
  assert(preds.length() == 0, "start empty");
  Node* n = start;
  Node* prev = NULL;
  while (true) {
    NOT_PRODUCT( if(is_trace_mem_slice()) tty->print_cr("SuperWord::mem_slice_preds: n %d", n->_idx);)
    assert(in_bb(n), "must be in block");
    for (DUIterator_Fast imax, i = n->fast_outs(imax); i < imax; i++) {
      Node* out = n->fast_out(i);
      if (out->is_Load()) {
        if (in_bb(out)) {
          preds.push(out);
          if (TraceSuperWord && Verbose) {
            tty->print_cr("SuperWord::mem_slice_preds: added pred(%d)", out->_idx);
          }
        }
      } else {
        // FIXME
        if (out->is_MergeMem() && !in_bb(out)) {
          // Either unrolling is causing a memory edge not to disappear,
          // or need to run igvn.optimize() again before SLP
        } else if (out->is_Phi() && out->bottom_type() == Type::MEMORY && !in_bb(out)) {
          // Ditto.  Not sure what else to check further.
        } else if (out->Opcode() == Op_StoreCM && out->in(MemNode::OopStore) == n) {
          // StoreCM has an input edge used as a precedence edge.
          // Maybe an issue when oop stores are vectorized.
        } else {
          assert(out == prev || prev == NULL, "no branches off of store slice");
        }
      }//else
    }//for
    if (n == stop) break;
    preds.push(n);
    if (TraceSuperWord && Verbose) {
      tty->print_cr("SuperWord::mem_slice_preds: added pred(%d)", n->_idx);
    }
    prev = n;
    assert(n->is_Mem(), "unexpected node %s", n->Name());
    n = n->in(MemNode::Memory);
  }
}

//------------------------------stmts_can_pack---------------------------
// Can s1 and s2 be in a pack with s1 immediately preceding s2 and
// s1 aligned at "align"
bool SuperWord::stmts_can_pack(Node* s1, Node* s2, int align) {

  // Do not use superword for non-primitives
  BasicType bt1 = velt_basic_type(s1);
  BasicType bt2 = velt_basic_type(s2);
  if(!is_java_primitive(bt1) || !is_java_primitive(bt2))
    return false;
  if (Matcher::max_vector_size(bt1) < 2) {
    return false; // No vectors for this type
  }

  if (isomorphic(s1, s2)) {
    if (independent(s1, s2) || reduction(s1, s2)) {
      if (!exists_at(s1, 0) && !exists_at(s2, 1)) {
        if (!s1->is_Mem() || are_adjacent_refs(s1, s2)) {
          int s1_align = alignment(s1);
          int s2_align = alignment(s2);
          if (s1_align == top_align || s1_align == align) {
            if (s2_align == top_align || s2_align == align + data_size(s1)) {
              return true;
            }
          }
        }
      }
    }
  }
  return false;
}

//------------------------------exists_at---------------------------
// Does s exist in a pack at position pos?
bool SuperWord::exists_at(Node* s, uint pos) {
  for (int i = 0; i < _packset.length(); i++) {
    Node_List* p = _packset.at(i);
    if (p->at(pos) == s) {
      return true;
    }
  }
  return false;
}

//------------------------------are_adjacent_refs---------------------------
// Is s1 immediately before s2 in memory?
bool SuperWord::are_adjacent_refs(Node* s1, Node* s2) {
  if (!s1->is_Mem() || !s2->is_Mem()) return false;
  if (!in_bb(s1)    || !in_bb(s2))    return false;

  // Do not use superword for non-primitives
  if (!is_java_primitive(s1->as_Mem()->memory_type()) ||
      !is_java_primitive(s2->as_Mem()->memory_type())) {
    return false;
  }

  // FIXME - co_locate_pack fails on Stores in different mem-slices, so
  // only pack memops that are in the same alias set until that's fixed.
  if (_phase->C->get_alias_index(s1->as_Mem()->adr_type()) !=
      _phase->C->get_alias_index(s2->as_Mem()->adr_type()))
    return false;
  SWPointer p1(s1->as_Mem(), this, NULL, false);
  SWPointer p2(s2->as_Mem(), this, NULL, false);
  if (p1.base() != p2.base() || !p1.comparable(p2)) return false;
  int diff = p2.offset_in_bytes() - p1.offset_in_bytes();
  return diff == data_size(s1);
}

//------------------------------isomorphic---------------------------
// Are s1 and s2 similar?
bool SuperWord::isomorphic(Node* s1, Node* s2) {
  if (s1->Opcode() != s2->Opcode()) return false;
  if (s1->req() != s2->req()) return false;
  if (s1->in(0) != s2->in(0)) return false;
  if (!same_velt_type(s1, s2)) return false;
  return true;
}

//------------------------------independent---------------------------
// Is there no data path from s1 to s2 or s2 to s1?
bool SuperWord::independent(Node* s1, Node* s2) {
  //  assert(s1->Opcode() == s2->Opcode(), "check isomorphic first");
  int d1 = depth(s1);
  int d2 = depth(s2);
  if (d1 == d2) return s1 != s2;
  Node* deep    = d1 > d2 ? s1 : s2;
  Node* shallow = d1 > d2 ? s2 : s1;

  visited_clear();

  return independent_path(shallow, deep);
}

//------------------------------reduction---------------------------
// Is there a data path between s1 and s2 and the nodes reductions?
bool SuperWord::reduction(Node* s1, Node* s2) {
  bool retValue = false;
  int d1 = depth(s1);
  int d2 = depth(s2);
  if (d1 + 1 == d2) {
    if (s1->is_reduction() && s2->is_reduction()) {
      // This is an ordered set, so s1 should define s2
      for (DUIterator_Fast imax, i = s1->fast_outs(imax); i < imax; i++) {
        Node* t1 = s1->fast_out(i);
        if (t1 == s2) {
          // both nodes are reductions and connected
          retValue = true;
        }
      }
    }
  }

  return retValue;
}

//------------------------------independent_path------------------------------
// Helper for independent
bool SuperWord::independent_path(Node* shallow, Node* deep, uint dp) {
  if (dp >= 1000) return false; // stop deep recursion
  visited_set(deep);
  int shal_depth = depth(shallow);
  assert(shal_depth <= depth(deep), "must be");
  for (DepPreds preds(deep, _dg); !preds.done(); preds.next()) {
    Node* pred = preds.current();
    if (in_bb(pred) && !visited_test(pred)) {
      if (shallow == pred) {
        return false;
      }
      if (shal_depth < depth(pred) && !independent_path(shallow, pred, dp+1)) {
        return false;
      }
    }
  }
  return true;
}

//------------------------------set_alignment---------------------------
void SuperWord::set_alignment(Node* s1, Node* s2, int align) {
  set_alignment(s1, align);
  if (align == top_align || align == bottom_align) {
    set_alignment(s2, align);
  } else {
    set_alignment(s2, align + data_size(s1));
  }
}

//------------------------------data_size---------------------------
int SuperWord::data_size(Node* s) {
  Node* use = NULL; //test if the node is a candidate for CMoveVD optimization, then return the size of CMov
  if (_do_vector_loop) {
    use = _cmovev_kit.is_Bool_candidate(s);
    if (use != NULL) {
      return data_size(use);
    }
    use = _cmovev_kit.is_CmpD_candidate(s);
    if (use != NULL) {
      return data_size(use);
    }
  }
  int bsize = type2aelembytes(velt_basic_type(s));
  assert(bsize != 0, "valid size");
  return bsize;
}

//------------------------------extend_packlist---------------------------
// Extend packset by following use->def and def->use links from pack members.
void SuperWord::extend_packlist() {
  bool changed;
  do {
    packset_sort(_packset.length());
    changed = false;
    for (int i = 0; i < _packset.length(); i++) {
      Node_List* p = _packset.at(i);
      changed |= follow_use_defs(p);
      changed |= follow_def_uses(p);
    }
  } while (changed);

  if (_race_possible) {
    for (int i = 0; i < _packset.length(); i++) {
      Node_List* p = _packset.at(i);
      order_def_uses(p);
    }
  }

  if (TraceSuperWord) {
    tty->print_cr("\nAfter extend_packlist");
    print_packset();
  }
}

//------------------------------follow_use_defs---------------------------
// Extend the packset by visiting operand definitions of nodes in pack p
bool SuperWord::follow_use_defs(Node_List* p) {
  assert(p->size() == 2, "just checking");
  Node* s1 = p->at(0);
  Node* s2 = p->at(1);
  assert(s1->req() == s2->req(), "just checking");
  assert(alignment(s1) + data_size(s1) == alignment(s2), "just checking");

  if (s1->is_Load()) return false;

  int align = alignment(s1);
  NOT_PRODUCT(if(is_trace_alignment()) tty->print_cr("SuperWord::follow_use_defs: s1 %d, align %d", s1->_idx, align);)
  bool changed = false;
  int start = s1->is_Store() ? MemNode::ValueIn   : 1;
  int end   = s1->is_Store() ? MemNode::ValueIn+1 : s1->req();
  for (int j = start; j < end; j++) {
    Node* t1 = s1->in(j);
    Node* t2 = s2->in(j);
    if (!in_bb(t1) || !in_bb(t2))
      continue;
    if (stmts_can_pack(t1, t2, align)) {
      if (est_savings(t1, t2) >= 0) {
        Node_List* pair = new Node_List();
        pair->push(t1);
        pair->push(t2);
        _packset.append(pair);
        NOT_PRODUCT(if(is_trace_alignment()) tty->print_cr("SuperWord::follow_use_defs: set_alignment(%d, %d, %d)", t1->_idx, t2->_idx, align);)
        set_alignment(t1, t2, align);
        changed = true;
      }
    }
  }
  return changed;
}

//------------------------------follow_def_uses---------------------------
// Extend the packset by visiting uses of nodes in pack p
bool SuperWord::follow_def_uses(Node_List* p) {
  bool changed = false;
  Node* s1 = p->at(0);
  Node* s2 = p->at(1);
  assert(p->size() == 2, "just checking");
  assert(s1->req() == s2->req(), "just checking");
  assert(alignment(s1) + data_size(s1) == alignment(s2), "just checking");

  if (s1->is_Store()) return false;

  int align = alignment(s1);
  NOT_PRODUCT(if(is_trace_alignment()) tty->print_cr("SuperWord::follow_def_uses: s1 %d, align %d", s1->_idx, align);)
  int savings = -1;
  int num_s1_uses = 0;
  Node* u1 = NULL;
  Node* u2 = NULL;
  for (DUIterator_Fast imax, i = s1->fast_outs(imax); i < imax; i++) {
    Node* t1 = s1->fast_out(i);
    num_s1_uses++;
    if (!in_bb(t1)) continue;
    for (DUIterator_Fast jmax, j = s2->fast_outs(jmax); j < jmax; j++) {
      Node* t2 = s2->fast_out(j);
      if (!in_bb(t2)) continue;
      if (!opnd_positions_match(s1, t1, s2, t2))
        continue;
      if (stmts_can_pack(t1, t2, align)) {
        int my_savings = est_savings(t1, t2);
        if (my_savings > savings) {
          savings = my_savings;
          u1 = t1;
          u2 = t2;
        }
      }
    }
  }
  if (num_s1_uses > 1) {
    _race_possible = true;
  }
  if (savings >= 0) {
    Node_List* pair = new Node_List();
    pair->push(u1);
    pair->push(u2);
    _packset.append(pair);
    NOT_PRODUCT(if(is_trace_alignment()) tty->print_cr("SuperWord::follow_def_uses: set_alignment(%d, %d, %d)", u1->_idx, u2->_idx, align);)
    set_alignment(u1, u2, align);
    changed = true;
  }
  return changed;
}

//------------------------------order_def_uses---------------------------
// For extended packsets, ordinally arrange uses packset by major component
void SuperWord::order_def_uses(Node_List* p) {
  Node* s1 = p->at(0);

  if (s1->is_Store()) return;

  // reductions are always managed beforehand
  if (s1->is_reduction()) return;

  for (DUIterator_Fast imax, i = s1->fast_outs(imax); i < imax; i++) {
    Node* t1 = s1->fast_out(i);

    // Only allow operand swap on commuting operations
    if (!t1->is_Add() && !t1->is_Mul()) {
      break;
    }

    // Now find t1's packset
    Node_List* p2 = NULL;
    for (int j = 0; j < _packset.length(); j++) {
      p2 = _packset.at(j);
      Node* first = p2->at(0);
      if (t1 == first) {
        break;
      }
      p2 = NULL;
    }
    // Arrange all sub components by the major component
    if (p2 != NULL) {
      for (uint j = 1; j < p->size(); j++) {
        Node* d1 = p->at(j);
        Node* u1 = p2->at(j);
        opnd_positions_match(s1, t1, d1, u1);
      }
    }
  }
}

//---------------------------opnd_positions_match-------------------------
// Is the use of d1 in u1 at the same operand position as d2 in u2?
bool SuperWord::opnd_positions_match(Node* d1, Node* u1, Node* d2, Node* u2) {
  // check reductions to see if they are marshalled to represent the reduction
  // operator in a specified opnd
  if (u1->is_reduction() && u2->is_reduction()) {
    // ensure reductions have phis and reduction definitions feeding the 1st operand
    Node* first = u1->in(2);
    if (first->is_Phi() || first->is_reduction()) {
      u1->swap_edges(1, 2);
    }
    // ensure reductions have phis and reduction definitions feeding the 1st operand
    first = u2->in(2);
    if (first->is_Phi() || first->is_reduction()) {
      u2->swap_edges(1, 2);
    }
    return true;
  }

  uint ct = u1->req();
  if (ct != u2->req()) return false;
  uint i1 = 0;
  uint i2 = 0;
  do {
    for (i1++; i1 < ct; i1++) if (u1->in(i1) == d1) break;
    for (i2++; i2 < ct; i2++) if (u2->in(i2) == d2) break;
    if (i1 != i2) {
      if ((i1 == (3-i2)) && (u2->is_Add() || u2->is_Mul())) {
        // Further analysis relies on operands position matching.
        u2->swap_edges(i1, i2);
      } else {
        return false;
      }
    }
  } while (i1 < ct);
  return true;
}

//------------------------------est_savings---------------------------
// Estimate the savings from executing s1 and s2 as a pack
int SuperWord::est_savings(Node* s1, Node* s2) {
  int save_in = 2 - 1; // 2 operations per instruction in packed form

  // inputs
  for (uint i = 1; i < s1->req(); i++) {
    Node* x1 = s1->in(i);
    Node* x2 = s2->in(i);
    if (x1 != x2) {
      if (are_adjacent_refs(x1, x2)) {
        save_in += adjacent_profit(x1, x2);
      } else if (!in_packset(x1, x2)) {
        save_in -= pack_cost(2);
      } else {
        save_in += unpack_cost(2);
      }
    }
  }

  // uses of result
  uint ct = 0;
  int save_use = 0;
  for (DUIterator_Fast imax, i = s1->fast_outs(imax); i < imax; i++) {
    Node* s1_use = s1->fast_out(i);
    for (int j = 0; j < _packset.length(); j++) {
      Node_List* p = _packset.at(j);
      if (p->at(0) == s1_use) {
        for (DUIterator_Fast kmax, k = s2->fast_outs(kmax); k < kmax; k++) {
          Node* s2_use = s2->fast_out(k);
          if (p->at(p->size()-1) == s2_use) {
            ct++;
            if (are_adjacent_refs(s1_use, s2_use)) {
              save_use += adjacent_profit(s1_use, s2_use);
            }
          }
        }
      }
    }
  }

  if (ct < s1->outcnt()) save_use += unpack_cost(1);
  if (ct < s2->outcnt()) save_use += unpack_cost(1);

  return MAX2(save_in, save_use);
}

//------------------------------costs---------------------------
int SuperWord::adjacent_profit(Node* s1, Node* s2) { return 2; }
int SuperWord::pack_cost(int ct)   { return ct; }
int SuperWord::unpack_cost(int ct) { return ct; }

//------------------------------combine_packs---------------------------
// Combine packs A and B with A.last == B.first into A.first..,A.last,B.second,..B.last
void SuperWord::combine_packs() {
  bool changed = true;
  // Combine packs regardless max vector size.
  while (changed) {
    changed = false;
    for (int i = 0; i < _packset.length(); i++) {
      Node_List* p1 = _packset.at(i);
      if (p1 == NULL) continue;
      // Because of sorting we can start at i + 1
      for (int j = i + 1; j < _packset.length(); j++) {
        Node_List* p2 = _packset.at(j);
        if (p2 == NULL) continue;
        if (i == j) continue;
        if (p1->at(p1->size()-1) == p2->at(0)) {
          for (uint k = 1; k < p2->size(); k++) {
            p1->push(p2->at(k));
          }
          _packset.at_put(j, NULL);
          changed = true;
        }
      }
    }
  }

  // Split packs which have size greater then max vector size.
  for (int i = 0; i < _packset.length(); i++) {
    Node_List* p1 = _packset.at(i);
    if (p1 != NULL) {
      BasicType bt = velt_basic_type(p1->at(0));
      uint max_vlen = Matcher::max_vector_size(bt); // Max elements in vector
      assert(is_power_of_2(max_vlen), "sanity");
      uint psize = p1->size();
      if (!is_power_of_2(psize)) {
        // Skip pack which can't be vector.
        // case1: for(...) { a[i] = i; }    elements values are different (i+x)
        // case2: for(...) { a[i] = b[i+1]; }  can't align both, load and store
        _packset.at_put(i, NULL);
        continue;
      }
      if (psize > max_vlen) {
        Node_List* pack = new Node_List();
        for (uint j = 0; j < psize; j++) {
          pack->push(p1->at(j));
          if (pack->size() >= max_vlen) {
            assert(is_power_of_2(pack->size()), "sanity");
            _packset.append(pack);
            pack = new Node_List();
          }
        }
        _packset.at_put(i, NULL);
      }
    }
  }

  // Compress list.
  for (int i = _packset.length() - 1; i >= 0; i--) {
    Node_List* p1 = _packset.at(i);
    if (p1 == NULL) {
      _packset.remove_at(i);
    }
  }

  if (TraceSuperWord) {
    tty->print_cr("\nAfter combine_packs");
    print_packset();
  }
}

//-----------------------------construct_my_pack_map--------------------------
// Construct the map from nodes to packs.  Only valid after the
// point where a node is only in one pack (after combine_packs).
void SuperWord::construct_my_pack_map() {
  Node_List* rslt = NULL;
  for (int i = 0; i < _packset.length(); i++) {
    Node_List* p = _packset.at(i);
    for (uint j = 0; j < p->size(); j++) {
      Node* s = p->at(j);
      assert(my_pack(s) == NULL, "only in one pack");
      set_my_pack(s, p);
    }
  }
}

//------------------------------filter_packs---------------------------
// Remove packs that are not implemented or not profitable.
void SuperWord::filter_packs() {
  // Remove packs that are not implemented
  for (int i = _packset.length() - 1; i >= 0; i--) {
    Node_List* pk = _packset.at(i);
    bool impl = implemented(pk);
    if (!impl) {
#ifndef PRODUCT
      if (TraceSuperWord && Verbose) {
        tty->print_cr("Unimplemented");
        pk->at(0)->dump();
      }
#endif
      remove_pack_at(i);
    }
    Node *n = pk->at(0);
    if (n->is_reduction()) {
      _num_reductions++;
    } else {
      _num_work_vecs++;
    }
  }

  // Remove packs that are not profitable
  bool changed;
  do {
    changed = false;
    for (int i = _packset.length() - 1; i >= 0; i--) {
      Node_List* pk = _packset.at(i);
      bool prof = profitable(pk);
      if (!prof) {
#ifndef PRODUCT
        if (TraceSuperWord && Verbose) {
          tty->print_cr("Unprofitable");
          pk->at(0)->dump();
        }
#endif
        remove_pack_at(i);
        changed = true;
      }
    }
  } while (changed);

#ifndef PRODUCT
  if (TraceSuperWord) {
    tty->print_cr("\nAfter filter_packs");
    print_packset();
    tty->cr();
  }
#endif
}

//------------------------------merge_packs_to_cmovd---------------------------
// Merge CMoveD into new vector-nodes
// We want to catch this pattern and subsume CmpD and Bool into CMoveD
//
//                   SubD             ConD
//                  /  |               /
//                 /   |           /   /
//                /    |       /      /
//               /     |   /         /
//              /      /            /
//             /    /  |           /
//            v /      |          /
//         CmpD        |         /
//          |          |        /
//          v          |       /
//         Bool        |      /
//           \         |     /
//             \       |    /
//               \     |   /
//                 \   |  /
//                   \ v /
//                   CMoveD
//

void SuperWord::merge_packs_to_cmovd() {
  for (int i = _packset.length() - 1; i >= 0; i--) {
    _cmovev_kit.make_cmovevd_pack(_packset.at(i));
  }
  #ifndef PRODUCT
    if (TraceSuperWord) {
      tty->print_cr("\nSuperWord::merge_packs_to_cmovd(): After merge");
      print_packset();
      tty->cr();
    }
  #endif
}

Node* CMoveKit::is_Bool_candidate(Node* def) const {
  Node* use = NULL;
  if (!def->is_Bool() || def->in(0) != NULL || def->outcnt() != 1) {
    return NULL;
  }
  for (DUIterator_Fast jmax, j = def->fast_outs(jmax); j < jmax; j++) {
    use = def->fast_out(j);
    if (!_sw->same_generation(def, use) || !use->is_CMove()) {
      return NULL;
    }
  }
  return use;
}

Node* CMoveKit::is_CmpD_candidate(Node* def) const {
  Node* use = NULL;
  if (!def->is_Cmp() || def->in(0) != NULL || def->outcnt() != 1) {
    return NULL;
  }
  for (DUIterator_Fast jmax, j = def->fast_outs(jmax); j < jmax; j++) {
    use = def->fast_out(j);
    if (!_sw->same_generation(def, use) || (use = is_Bool_candidate(use)) == NULL || !_sw->same_generation(def, use)) {
      return NULL;
    }
  }
  return use;
}

Node_List* CMoveKit::make_cmovevd_pack(Node_List* cmovd_pk) {
  Node *cmovd = cmovd_pk->at(0);
  if (!cmovd->is_CMove()) {
    return NULL;
  }
  if (pack(cmovd) != NULL) { // already in the cmov pack
    return NULL;
  }
  if (cmovd->in(0) != NULL) {
    NOT_PRODUCT(if(_sw->is_trace_cmov()) {tty->print("CMoveKit::make_cmovevd_pack: CMoveD %d has control flow, escaping...", cmovd->_idx); cmovd->dump();})
    return NULL;
  }

  Node* bol = cmovd->as_CMove()->in(CMoveNode::Condition);
  if (!bol->is_Bool()
      || bol->outcnt() != 1
      || !_sw->same_generation(bol, cmovd)
      || bol->in(0) != NULL  // BoolNode has control flow!!
      || _sw->my_pack(bol) == NULL) {
      NOT_PRODUCT(if(_sw->is_trace_cmov()) {tty->print("CMoveKit::make_cmovevd_pack: Bool %d does not fit CMoveD %d for building vector, escaping...", bol->_idx, cmovd->_idx); bol->dump();})
      return NULL;
  }
  Node_List* bool_pk = _sw->my_pack(bol);
  if (bool_pk->size() != cmovd_pk->size() ) {
    return NULL;
  }

  Node* cmpd = bol->in(1);
  if (!cmpd->is_Cmp()
      || cmpd->outcnt() != 1
      || !_sw->same_generation(cmpd, cmovd)
      || cmpd->in(0) != NULL  // CmpDNode has control flow!!
      || _sw->my_pack(cmpd) == NULL) {
      NOT_PRODUCT(if(_sw->is_trace_cmov()) {tty->print("CMoveKit::make_cmovevd_pack: CmpD %d does not fit CMoveD %d for building vector, escaping...", cmpd->_idx, cmovd->_idx); cmpd->dump();})
      return NULL;
  }
  Node_List* cmpd_pk = _sw->my_pack(cmpd);
  if (cmpd_pk->size() != cmovd_pk->size() ) {
    return NULL;
  }

  if (!test_cmpd_pack(cmpd_pk, cmovd_pk)) {
    NOT_PRODUCT(if(_sw->is_trace_cmov()) {tty->print("CMoveKit::make_cmovevd_pack: cmpd pack for CmpD %d failed vectorization test", cmpd->_idx); cmpd->dump();})
    return NULL;
  }

  Node_List* new_cmpd_pk = new Node_List();
  uint sz = cmovd_pk->size() - 1;
  for (uint i = 0; i <= sz; ++i) {
    Node* cmov = cmovd_pk->at(i);
    Node* bol  = bool_pk->at(i);
    Node* cmp  = cmpd_pk->at(i);

    new_cmpd_pk->insert(i, cmov);

    map(cmov, new_cmpd_pk);
    map(bol, new_cmpd_pk);
    map(cmp, new_cmpd_pk);

    _sw->set_my_pack(cmov, new_cmpd_pk); // and keep old packs for cmp and bool
  }
  _sw->_packset.remove(cmovd_pk);
  _sw->_packset.remove(bool_pk);
  _sw->_packset.remove(cmpd_pk);
  _sw->_packset.append(new_cmpd_pk);
  NOT_PRODUCT(if(_sw->is_trace_cmov()) {tty->print_cr("CMoveKit::make_cmovevd_pack: added syntactic CMoveD pack"); _sw->print_pack(new_cmpd_pk);})
  return new_cmpd_pk;
}

bool CMoveKit::test_cmpd_pack(Node_List* cmpd_pk, Node_List* cmovd_pk) {
  Node* cmpd0 = cmpd_pk->at(0);
  assert(cmpd0->is_Cmp(), "CMoveKit::test_cmpd_pack: should be CmpDNode");
  assert(cmovd_pk->at(0)->is_CMove(), "CMoveKit::test_cmpd_pack: should be CMoveD");
  assert(cmpd_pk->size() == cmovd_pk->size(), "CMoveKit::test_cmpd_pack: should be same size");
  Node* in1 = cmpd0->in(1);
  Node* in2 = cmpd0->in(2);
  Node_List* in1_pk = _sw->my_pack(in1);
  Node_List* in2_pk = _sw->my_pack(in2);

  if (  (in1_pk != NULL && in1_pk->size() != cmpd_pk->size())
     || (in2_pk != NULL && in2_pk->size() != cmpd_pk->size()) ) {
    return false;
  }

  // test if "all" in1 are in the same pack or the same node
  if (in1_pk == NULL) {
    for (uint j = 1; j < cmpd_pk->size(); j++) {
      if (cmpd_pk->at(j)->in(1) != in1) {
        return false;
      }
    }//for: in1_pk is not pack but all CmpD nodes in the pack have the same in(1)
  }
  // test if "all" in2 are in the same pack or the same node
  if (in2_pk == NULL) {
    for (uint j = 1; j < cmpd_pk->size(); j++) {
      if (cmpd_pk->at(j)->in(2) != in2) {
        return false;
      }
    }//for: in2_pk is not pack but all CmpD nodes in the pack have the same in(2)
  }
  //now check if cmpd_pk may be subsumed in vector built for cmovd_pk
  int cmovd_ind1, cmovd_ind2;
  if (cmpd_pk->at(0)->in(1) == cmovd_pk->at(0)->as_CMove()->in(CMoveNode::IfFalse)
   && cmpd_pk->at(0)->in(2) == cmovd_pk->at(0)->as_CMove()->in(CMoveNode::IfTrue)) {
      cmovd_ind1 = CMoveNode::IfFalse;
      cmovd_ind2 = CMoveNode::IfTrue;
  } else if (cmpd_pk->at(0)->in(2) == cmovd_pk->at(0)->as_CMove()->in(CMoveNode::IfFalse)
          && cmpd_pk->at(0)->in(1) == cmovd_pk->at(0)->as_CMove()->in(CMoveNode::IfTrue)) {
      cmovd_ind2 = CMoveNode::IfFalse;
      cmovd_ind1 = CMoveNode::IfTrue;
  }
  else {
    return false;
  }

  for (uint j = 1; j < cmpd_pk->size(); j++) {
    if (cmpd_pk->at(j)->in(1) != cmovd_pk->at(j)->as_CMove()->in(cmovd_ind1)
        || cmpd_pk->at(j)->in(2) != cmovd_pk->at(j)->as_CMove()->in(cmovd_ind2)) {
        return false;
    }//if
  }
  NOT_PRODUCT(if(_sw->is_trace_cmov()) { tty->print("CMoveKit::test_cmpd_pack: cmpd pack for 1st CmpD %d is OK for vectorization: ", cmpd0->_idx); cmpd0->dump(); })
  return true;
}

//------------------------------implemented---------------------------
// Can code be generated for pack p?
bool SuperWord::implemented(Node_List* p) {
  bool retValue = false;
  Node* p0 = p->at(0);
  if (p0 != NULL) {
    int opc = p0->Opcode();
    uint size = p->size();
    if (p0->is_reduction()) {
      const Type *arith_type = p0->bottom_type();
      // Length 2 reductions of INT/LONG do not offer performance benefits
      if (((arith_type->basic_type() == T_INT) || (arith_type->basic_type() == T_LONG)) && (size == 2)) {
        retValue = false;
      } else {
        retValue = ReductionNode::implemented(opc, size, arith_type->basic_type());
      }
    } else {
      retValue = VectorNode::implemented(opc, size, velt_basic_type(p0));
    }
    if (!retValue) {
      if (is_cmov_pack(p)) {
        NOT_PRODUCT(if(is_trace_cmov()) {tty->print_cr("SWPointer::implemented: found cmpd pack"); print_pack(p);})
        return true;
      }
    }
  }
  return retValue;
}

bool SuperWord::is_cmov_pack(Node_List* p) {
  return _cmovev_kit.pack(p->at(0)) != NULL;
}
//------------------------------same_inputs--------------------------
// For pack p, are all idx operands the same?
bool SuperWord::same_inputs(Node_List* p, int idx) {
  Node* p0 = p->at(0);
  uint vlen = p->size();
  Node* p0_def = p0->in(idx);
  for (uint i = 1; i < vlen; i++) {
    Node* pi = p->at(i);
    Node* pi_def = pi->in(idx);
    if (p0_def != pi_def) {
      return false;
    }
  }
  return true;
}

//------------------------------profitable---------------------------
// For pack p, are all operands and all uses (with in the block) vector?
bool SuperWord::profitable(Node_List* p) {
  Node* p0 = p->at(0);
  uint start, end;
  VectorNode::vector_operands(p0, &start, &end);

  // Return false if some inputs are not vectors or vectors with different
  // size or alignment.
  // Also, for now, return false if not scalar promotion case when inputs are
  // the same. Later, implement PackNode and allow differing, non-vector inputs
  // (maybe just the ones from outside the block.)
  for (uint i = start; i < end; i++) {
    if (!is_vector_use(p0, i)) {
      return false;
    }
  }
  // Check if reductions are connected
  if (p0->is_reduction()) {
    Node* second_in = p0->in(2);
    Node_List* second_pk = my_pack(second_in);
    if ((second_pk == NULL) || (_num_work_vecs == _num_reductions)) {
      // Remove reduction flag if no parent pack or if not enough work
      // to cover reduction expansion overhead
      p0->remove_flag(Node::Flag_is_reduction);
      return false;
    } else if (second_pk->size() != p->size()) {
      return false;
    }
  }
  if (VectorNode::is_shift(p0)) {
    // For now, return false if shift count is vector or not scalar promotion
    // case (different shift counts) because it is not supported yet.
    Node* cnt = p0->in(2);
    Node_List* cnt_pk = my_pack(cnt);
    if (cnt_pk != NULL)
      return false;
    if (!same_inputs(p, 2))
      return false;
  }
  if (!p0->is_Store()) {
    // For now, return false if not all uses are vector.
    // Later, implement ExtractNode and allow non-vector uses (maybe
    // just the ones outside the block.)
    for (uint i = 0; i < p->size(); i++) {
      Node* def = p->at(i);
      if (is_cmov_pack_internal_node(p, def)) {
        continue;
      }
      for (DUIterator_Fast jmax, j = def->fast_outs(jmax); j < jmax; j++) {
        Node* use = def->fast_out(j);
        for (uint k = 0; k < use->req(); k++) {
          Node* n = use->in(k);
          if (def == n) {
            // reductions can be loop carried dependences
            if (def->is_reduction() && use->is_Phi())
              continue;
            if (!is_vector_use(use, k)) {
              return false;
            }
          }
        }
      }
    }
  }
  return true;
}

//------------------------------schedule---------------------------
// Adjust the memory graph for the packed operations
void SuperWord::schedule() {

  // Co-locate in the memory graph the members of each memory pack
  for (int i = 0; i < _packset.length(); i++) {
    co_locate_pack(_packset.at(i));
  }
}

//-------------------------------remove_and_insert-------------------
// Remove "current" from its current position in the memory graph and insert
// it after the appropriate insertion point (lip or uip).
void SuperWord::remove_and_insert(MemNode *current, MemNode *prev, MemNode *lip,
                                  Node *uip, Unique_Node_List &sched_before) {
  Node* my_mem = current->in(MemNode::Memory);
  bool sched_up = sched_before.member(current);

  // remove current_store from its current position in the memmory graph
  for (DUIterator i = current->outs(); current->has_out(i); i++) {
    Node* use = current->out(i);
    if (use->is_Mem()) {
      assert(use->in(MemNode::Memory) == current, "must be");
      if (use == prev) { // connect prev to my_mem
          _igvn.replace_input_of(use, MemNode::Memory, my_mem);
          --i; //deleted this edge; rescan position
      } else if (sched_before.member(use)) {
        if (!sched_up) { // Will be moved together with current
          _igvn.replace_input_of(use, MemNode::Memory, uip);
          --i; //deleted this edge; rescan position
        }
      } else {
        if (sched_up) { // Will be moved together with current
          _igvn.replace_input_of(use, MemNode::Memory, lip);
          --i; //deleted this edge; rescan position
        }
      }
    }
  }

  Node *insert_pt =  sched_up ?  uip : lip;

  // all uses of insert_pt's memory state should use current's instead
  for (DUIterator i = insert_pt->outs(); insert_pt->has_out(i); i++) {
    Node* use = insert_pt->out(i);
    if (use->is_Mem()) {
      assert(use->in(MemNode::Memory) == insert_pt, "must be");
      _igvn.replace_input_of(use, MemNode::Memory, current);
      --i; //deleted this edge; rescan position
    } else if (!sched_up && use->is_Phi() && use->bottom_type() == Type::MEMORY) {
      uint pos; //lip (lower insert point) must be the last one in the memory slice
      for (pos=1; pos < use->req(); pos++) {
        if (use->in(pos) == insert_pt) break;
      }
      _igvn.replace_input_of(use, pos, current);
      --i;
    }
  }

  //connect current to insert_pt
  _igvn.replace_input_of(current, MemNode::Memory, insert_pt);
}

//------------------------------co_locate_pack----------------------------------
// To schedule a store pack, we need to move any sandwiched memory ops either before
// or after the pack, based upon dependence information:
// (1) If any store in the pack depends on the sandwiched memory op, the
//     sandwiched memory op must be scheduled BEFORE the pack;
// (2) If a sandwiched memory op depends on any store in the pack, the
//     sandwiched memory op must be scheduled AFTER the pack;
// (3) If a sandwiched memory op (say, memA) depends on another sandwiched
//     memory op (say memB), memB must be scheduled before memA. So, if memA is
//     scheduled before the pack, memB must also be scheduled before the pack;
// (4) If there is no dependence restriction for a sandwiched memory op, we simply
//     schedule this store AFTER the pack
// (5) We know there is no dependence cycle, so there in no other case;
// (6) Finally, all memory ops in another single pack should be moved in the same direction.
//
// To schedule a load pack, we use the memory state of either the first or the last load in
// the pack, based on the dependence constraint.
void SuperWord::co_locate_pack(Node_List* pk) {
  if (pk->at(0)->is_Store()) {
    MemNode* first     = executed_first(pk)->as_Mem();
    MemNode* last      = executed_last(pk)->as_Mem();
    Unique_Node_List schedule_before_pack;
    Unique_Node_List memops;

    MemNode* current   = last->in(MemNode::Memory)->as_Mem();
    MemNode* previous  = last;
    while (true) {
      assert(in_bb(current), "stay in block");
      memops.push(previous);
      for (DUIterator i = current->outs(); current->has_out(i); i++) {
        Node* use = current->out(i);
        if (use->is_Mem() && use != previous)
          memops.push(use);
      }
      if (current == first) break;
      previous = current;
      current  = current->in(MemNode::Memory)->as_Mem();
    }

    // determine which memory operations should be scheduled before the pack
    for (uint i = 1; i < memops.size(); i++) {
      Node *s1 = memops.at(i);
      if (!in_pack(s1, pk) && !schedule_before_pack.member(s1)) {
        for (uint j = 0; j< i; j++) {
          Node *s2 = memops.at(j);
          if (!independent(s1, s2)) {
            if (in_pack(s2, pk) || schedule_before_pack.member(s2)) {
              schedule_before_pack.push(s1); // s1 must be scheduled before
              Node_List* mem_pk = my_pack(s1);
              if (mem_pk != NULL) {
                for (uint ii = 0; ii < mem_pk->size(); ii++) {
                  Node* s = mem_pk->at(ii);  // follow partner
                  if (memops.member(s) && !schedule_before_pack.member(s))
                    schedule_before_pack.push(s);
                }
              }
              break;
            }
          }
        }
      }
    }

    Node*    upper_insert_pt = first->in(MemNode::Memory);
    // Following code moves loads connected to upper_insert_pt below aliased stores.
    // Collect such loads here and reconnect them back to upper_insert_pt later.
    memops.clear();
    for (DUIterator i = upper_insert_pt->outs(); upper_insert_pt->has_out(i); i++) {
      Node* use = upper_insert_pt->out(i);
      if (use->is_Mem() && !use->is_Store()) {
        memops.push(use);
      }
    }

    MemNode* lower_insert_pt = last;
    previous                 = last; //previous store in pk
    current                  = last->in(MemNode::Memory)->as_Mem();

    // start scheduling from "last" to "first"
    while (true) {
      assert(in_bb(current), "stay in block");
      assert(in_pack(previous, pk), "previous stays in pack");
      Node* my_mem = current->in(MemNode::Memory);

      if (in_pack(current, pk)) {
        // Forward users of my memory state (except "previous) to my input memory state
        for (DUIterator i = current->outs(); current->has_out(i); i++) {
          Node* use = current->out(i);
          if (use->is_Mem() && use != previous) {
            assert(use->in(MemNode::Memory) == current, "must be");
            if (schedule_before_pack.member(use)) {
              _igvn.replace_input_of(use, MemNode::Memory, upper_insert_pt);
            } else {
              _igvn.replace_input_of(use, MemNode::Memory, lower_insert_pt);
            }
            --i; // deleted this edge; rescan position
          }
        }
        previous = current;
      } else { // !in_pack(current, pk) ==> a sandwiched store
        remove_and_insert(current, previous, lower_insert_pt, upper_insert_pt, schedule_before_pack);
      }

      if (current == first) break;
      current = my_mem->as_Mem();
    } // end while

    // Reconnect loads back to upper_insert_pt.
    for (uint i = 0; i < memops.size(); i++) {
      Node *ld = memops.at(i);
      if (ld->in(MemNode::Memory) != upper_insert_pt) {
        _igvn.replace_input_of(ld, MemNode::Memory, upper_insert_pt);
      }
    }
  } else if (pk->at(0)->is_Load()) { //load
    // all loads in the pack should have the same memory state. By default,
    // we use the memory state of the last load. However, if any load could
    // not be moved down due to the dependence constraint, we use the memory
    // state of the first load.
    Node* last_mem  = executed_last(pk)->in(MemNode::Memory);
    Node* first_mem = executed_first(pk)->in(MemNode::Memory);
    bool schedule_last = true;
    for (uint i = 0; i < pk->size(); i++) {
      Node* ld = pk->at(i);
      for (Node* current = last_mem; current != ld->in(MemNode::Memory);
           current=current->in(MemNode::Memory)) {
        assert(current != first_mem, "corrupted memory graph");
        if(current->is_Mem() && !independent(current, ld)){
          schedule_last = false; // a later store depends on this load
          break;
        }
      }
    }

    Node* mem_input = schedule_last ? last_mem : first_mem;
    _igvn.hash_delete(mem_input);
    // Give each load the same memory state
    for (uint i = 0; i < pk->size(); i++) {
      LoadNode* ld = pk->at(i)->as_Load();
      _igvn.replace_input_of(ld, MemNode::Memory, mem_input);
    }
  }
}

#ifndef PRODUCT
void SuperWord::print_loop(bool whole) {
  Node_Stack stack(_arena, _phase->C->unique() >> 2);
  Node_List rpo_list;
  VectorSet visited(_arena);
  visited.set(lpt()->_head->_idx);
  _phase->rpo(lpt()->_head, stack, visited, rpo_list);
  _phase->dump(lpt(), rpo_list.size(), rpo_list );
  if(whole) {
    tty->print_cr("\n Whole loop tree");
    _phase->dump();
    tty->print_cr(" End of whole loop tree\n");
  }
}
#endif

//------------------------------output---------------------------
// Convert packs into vector node operations
void SuperWord::output() {
  CountedLoopNode *cl = lpt()->_head->as_CountedLoop();
  Compile* C = _phase->C;
  if (_packset.length() == 0) {
<<<<<<< HEAD
    // Instigate more unrolling for optimization when vectorization fails.
    C->set_major_progress();
    cl->set_notpassed_slp();
    cl->mark_do_unroll_only();
=======
    if (cl->is_main_loop()) {
      // Instigate more unrolling for optimization when vectorization fails.
      C->set_major_progress();
      cl->set_notpassed_slp();
      cl->mark_do_unroll_only();
    }
>>>>>>> a908316a
    return;
  }

#ifndef PRODUCT
  if (TraceLoopOpts) {
    tty->print("SuperWord::output    ");
    lpt()->dump_head();
  }
#endif

  if (cl->is_main_loop()) {
    // MUST ENSURE main loop's initial value is properly aligned:
    //  (iv_initial_value + min_iv_offset) % vector_width_in_bytes() == 0

    align_initial_loop_index(align_to_ref());

    // Insert extract (unpack) operations for scalar uses
    for (int i = 0; i < _packset.length(); i++) {
      insert_extracts(_packset.at(i));
    }
  }

  uint max_vlen_in_bytes = 0;
  uint max_vlen = 0;
  bool can_process_post_loop = (PostLoopMultiversioning && Matcher::has_predicated_vectors() && cl->is_post_loop());

  NOT_PRODUCT(if(is_trace_loop_reverse()) {tty->print_cr("SWPointer::output: print loop before create_reserve_version_of_loop"); print_loop(true);})

  CountedLoopReserveKit make_reversable(_phase, _lpt, do_reserve_copy());

  NOT_PRODUCT(if(is_trace_loop_reverse()) {tty->print_cr("SWPointer::output: print loop after create_reserve_version_of_loop"); print_loop(true);})

  if (do_reserve_copy() && !make_reversable.has_reserved()) {
    NOT_PRODUCT(if(is_trace_loop_reverse() || TraceLoopOpts) {tty->print_cr("SWPointer::output: loop was not reserved correctly, exiting SuperWord");})
    return;
  }

  for (int i = 0; i < _block.length(); i++) {
    Node* n = _block.at(i);
    Node_List* p = my_pack(n);
    if (p && n == executed_last(p)) {
      uint vlen = p->size();
      uint vlen_in_bytes = 0;
      Node* vn = NULL;
      Node* low_adr = p->at(0);
      Node* first   = executed_first(p);
      if (can_process_post_loop) {
        // override vlen with the main loops vector length
        vlen = cl->slp_max_unroll();
      }
      NOT_PRODUCT(if(is_trace_cmov()) {tty->print_cr("SWPointer::output: %d executed first, %d executed last in pack", first->_idx, n->_idx); print_pack(p);})
      int   opc = n->Opcode();
      if (n->is_Load()) {
        Node* ctl = n->in(MemNode::Control);
        Node* mem = first->in(MemNode::Memory);
        SWPointer p1(n->as_Mem(), this, NULL, false);
        // Identify the memory dependency for the new loadVector node by
        // walking up through memory chain.
        // This is done to give flexibility to the new loadVector node so that
        // it can move above independent storeVector nodes.
        while (mem->is_StoreVector()) {
          SWPointer p2(mem->as_Mem(), this, NULL, false);
          int cmp = p1.cmp(p2);
          if (SWPointer::not_equal(cmp) || !SWPointer::comparable(cmp)) {
            mem = mem->in(MemNode::Memory);
          } else {
            break; // dependent memory
          }
        }
        Node* adr = low_adr->in(MemNode::Address);
        const TypePtr* atyp = n->adr_type();
        vn = LoadVectorNode::make(opc, ctl, mem, adr, atyp, vlen, velt_basic_type(n), control_dependency(p));
        vlen_in_bytes = vn->as_LoadVector()->memory_size();
      } else if (n->is_Store()) {
        // Promote value to be stored to vector
        Node* val = vector_opd(p, MemNode::ValueIn);
        if (val == NULL) {
          if (do_reserve_copy()) {
            NOT_PRODUCT(if(is_trace_loop_reverse() || TraceLoopOpts) {tty->print_cr("SWPointer::output: val should not be NULL, exiting SuperWord");})
            return; //and reverse to backup IG
          }
          ShouldNotReachHere();
        }

        Node* ctl = n->in(MemNode::Control);
        Node* mem = first->in(MemNode::Memory);
        Node* adr = low_adr->in(MemNode::Address);
        const TypePtr* atyp = n->adr_type();
        vn = StoreVectorNode::make(opc, ctl, mem, adr, atyp, val, vlen);
        vlen_in_bytes = vn->as_StoreVector()->memory_size();
      } else if (n->req() == 3 && !is_cmov_pack(p)) {
        // Promote operands to vector
        Node* in1 = NULL;
        bool node_isa_reduction = n->is_reduction();
        if (node_isa_reduction) {
          // the input to the first reduction operation is retained
          in1 = low_adr->in(1);
        } else {
          in1 = vector_opd(p, 1);
          if (in1 == NULL) {
            if (do_reserve_copy()) {
              NOT_PRODUCT(if(is_trace_loop_reverse() || TraceLoopOpts) {tty->print_cr("SWPointer::output: in1 should not be NULL, exiting SuperWord");})
              return; //and reverse to backup IG
            }
            ShouldNotReachHere();
          }
        }
        Node* in2 = vector_opd(p, 2);
        if (in2 == NULL) {
          if (do_reserve_copy()) {
            NOT_PRODUCT(if(is_trace_loop_reverse() || TraceLoopOpts) {tty->print_cr("SWPointer::output: in2 should not be NULL, exiting SuperWord");})
            return; //and reverse to backup IG
          }
          ShouldNotReachHere();
        }
        if (VectorNode::is_invariant_vector(in1) && (node_isa_reduction == false) && (n->is_Add() || n->is_Mul())) {
          // Move invariant vector input into second position to avoid register spilling.
          Node* tmp = in1;
          in1 = in2;
          in2 = tmp;
        }
        if (node_isa_reduction) {
          const Type *arith_type = n->bottom_type();
          vn = ReductionNode::make(opc, NULL, in1, in2, arith_type->basic_type());
          if (in2->is_Load()) {
            vlen_in_bytes = in2->as_LoadVector()->memory_size();
          } else {
            vlen_in_bytes = in2->as_Vector()->length_in_bytes();
          }
        } else {
          vn = VectorNode::make(opc, in1, in2, vlen, velt_basic_type(n));
          vlen_in_bytes = vn->as_Vector()->length_in_bytes();
        }
      } else if (opc == Op_SqrtD || opc == Op_AbsF || opc == Op_AbsD || opc == Op_NegF || opc == Op_NegD) {
        // Promote operand to vector (Sqrt/Abs/Neg are 2 address instructions)
        Node* in = vector_opd(p, 1);
        vn = VectorNode::make(opc, in, NULL, vlen, velt_basic_type(n));
        vlen_in_bytes = vn->as_Vector()->length_in_bytes();
      } else if (is_cmov_pack(p)) {
        if (can_process_post_loop) {
          // do not refactor of flow in post loop context
          return;
        }
        if (!n->is_CMove()) {
          continue;
        }
        // place here CMoveVDNode
        NOT_PRODUCT(if(is_trace_cmov()) {tty->print_cr("SWPointer::output: print before CMove vectorization"); print_loop(false);})
        Node* bol = n->in(CMoveNode::Condition);
        if (!bol->is_Bool() && bol->Opcode() == Op_ExtractI && bol->req() > 1 ) {
          NOT_PRODUCT(if(is_trace_cmov()) {tty->print_cr("SWPointer::output: %d is not Bool node, trying its in(1) node %d", bol->_idx, bol->in(1)->_idx); bol->dump(); bol->in(1)->dump();})
          bol = bol->in(1); //may be ExtractNode
        }

        assert(bol->is_Bool(), "should be BoolNode - too late to bail out!");
        if (!bol->is_Bool()) {
          if (do_reserve_copy()) {
            NOT_PRODUCT(if(is_trace_loop_reverse() || TraceLoopOpts) {tty->print_cr("SWPointer::output: expected %d bool node, exiting SuperWord", bol->_idx); bol->dump();})
            return; //and reverse to backup IG
          }
          ShouldNotReachHere();
        }

        int cond = (int)bol->as_Bool()->_test._test;
        Node* in_cc  = _igvn.intcon(cond);
        NOT_PRODUCT(if(is_trace_cmov()) {tty->print("SWPointer::output: created intcon in_cc node %d", in_cc->_idx); in_cc->dump();})
        Node* cc = bol->clone();
        cc->set_req(1, in_cc);
        NOT_PRODUCT(if(is_trace_cmov()) {tty->print("SWPointer::output: created bool cc node %d", cc->_idx); cc->dump();})

        Node* src1 = vector_opd(p, 2); //2=CMoveNode::IfFalse
        if (src1 == NULL) {
          if (do_reserve_copy()) {
            NOT_PRODUCT(if(is_trace_loop_reverse() || TraceLoopOpts) {tty->print_cr("SWPointer::output: src1 should not be NULL, exiting SuperWord");})
            return; //and reverse to backup IG
          }
          ShouldNotReachHere();
        }
        Node* src2 = vector_opd(p, 3); //3=CMoveNode::IfTrue
        if (src2 == NULL) {
          if (do_reserve_copy()) {
            NOT_PRODUCT(if(is_trace_loop_reverse() || TraceLoopOpts) {tty->print_cr("SWPointer::output: src2 should not be NULL, exiting SuperWord");})
            return; //and reverse to backup IG
          }
          ShouldNotReachHere();
        }
        BasicType bt = velt_basic_type(n);
        const TypeVect* vt = TypeVect::make(bt, vlen);
        vn = new CMoveVDNode(cc, src1, src2, vt);
        NOT_PRODUCT(if(is_trace_cmov()) {tty->print("SWPointer::output: created new CMove node %d: ", vn->_idx); vn->dump();})
      } else if (opc == Op_FmaD || opc == Op_FmaF) {
        // Promote operands to vector
        Node* in1 = vector_opd(p, 1);
        Node* in2 = vector_opd(p, 2);
        Node* in3 = vector_opd(p, 3);
        vn = VectorNode::make(opc, in1, in2, in3, vlen, velt_basic_type(n));
        vlen_in_bytes = vn->as_Vector()->length_in_bytes();
      } else {
        if (do_reserve_copy()) {
          NOT_PRODUCT(if(is_trace_loop_reverse() || TraceLoopOpts) {tty->print_cr("SWPointer::output: ShouldNotReachHere, exiting SuperWord");})
          return; //and reverse to backup IG
        }
        ShouldNotReachHere();
      }

      assert(vn != NULL, "sanity");
      if (vn == NULL) {
        if (do_reserve_copy()){
          NOT_PRODUCT(if(is_trace_loop_reverse() || TraceLoopOpts) {tty->print_cr("SWPointer::output: got NULL node, cannot proceed, exiting SuperWord");})
          return; //and reverse to backup IG
        }
        ShouldNotReachHere();
      }

      _block.at_put(i, vn);
      _igvn.register_new_node_with_optimizer(vn);
      _phase->set_ctrl(vn, _phase->get_ctrl(p->at(0)));
      for (uint j = 0; j < p->size(); j++) {
        Node* pm = p->at(j);
        _igvn.replace_node(pm, vn);
      }
      _igvn._worklist.push(vn);

      if (can_process_post_loop) {
        // first check if the vector size if the maximum vector which we can use on the machine,
        // other vector size have reduced values for predicated data mapping.
        if (vlen_in_bytes != (uint)MaxVectorSize) {
          return;
        }
      }

      if (vlen_in_bytes >= max_vlen_in_bytes && vlen > max_vlen) {
        max_vlen = vlen;
        max_vlen_in_bytes = vlen_in_bytes;
      }
#ifdef ASSERT
      if (TraceNewVectors) {
        tty->print("new Vector node: ");
        vn->dump();
      }
#endif
    }
  }//for (int i = 0; i < _block.length(); i++)

  C->set_max_vector_size(max_vlen_in_bytes);
  if (max_vlen_in_bytes > 0) {
    cl->mark_loop_vectorized();
  }

  if (SuperWordLoopUnrollAnalysis) {
    if (cl->has_passed_slp()) {
      uint slp_max_unroll_factor = cl->slp_max_unroll();
      if (slp_max_unroll_factor == max_vlen) {
        if (TraceSuperWordLoopUnrollAnalysis) {
          tty->print_cr("vector loop(unroll=%d, len=%d)\n", max_vlen, max_vlen_in_bytes*BitsPerByte);
        }

        // For atomic unrolled loops which are vector mapped, instigate more unrolling
        cl->set_notpassed_slp();
        if (cl->is_main_loop()) {
          // if vector resources are limited, do not allow additional unrolling, also
          // do not unroll more on pure vector loops which were not reduced so that we can
          // program the post loop to single iteration execution.
          if (FLOATPRESSURE > 8) {
            C->set_major_progress();
            cl->mark_do_unroll_only();
          }
        }

        if (do_reserve_copy()) {
          if (can_process_post_loop) {
            // Now create the difference of trip and limit and use it as our mask index.
            // Note: We limited the unroll of the vectorized loop so that
            //       only vlen-1 size iterations can remain to be mask programmed.
            Node *incr = cl->incr();
            SubINode *index = new SubINode(cl->limit(), cl->init_trip());
            _igvn.register_new_node_with_optimizer(index);
            SetVectMaskINode  *mask = new SetVectMaskINode(_phase->get_ctrl(cl->init_trip()), index);
            _igvn.register_new_node_with_optimizer(mask);
            // make this a single iteration loop
            AddINode *new_incr = new AddINode(incr->in(1), mask);
            _igvn.register_new_node_with_optimizer(new_incr);
            _phase->set_ctrl(new_incr, _phase->get_ctrl(incr));
            _igvn.replace_node(incr, new_incr);
            cl->mark_is_multiversioned();
            cl->loopexit()->add_flag(Node::Flag_has_vector_mask_set);
          }
        }
      }
    }
  }

  if (do_reserve_copy()) {
    make_reversable.use_new();
  }
  NOT_PRODUCT(if(is_trace_loop_reverse()) {tty->print_cr("\n Final loop after SuperWord"); print_loop(true);})
  return;
}

//------------------------------vector_opd---------------------------
// Create a vector operand for the nodes in pack p for operand: in(opd_idx)
Node* SuperWord::vector_opd(Node_List* p, int opd_idx) {
  Node* p0 = p->at(0);
  uint vlen = p->size();
  Node* opd = p0->in(opd_idx);
  CountedLoopNode *cl = lpt()->_head->as_CountedLoop();

  if (PostLoopMultiversioning && Matcher::has_predicated_vectors() && cl->is_post_loop()) {
    // override vlen with the main loops vector length
    vlen = cl->slp_max_unroll();
  }

  if (same_inputs(p, opd_idx)) {
    if (opd->is_Vector() || opd->is_LoadVector()) {
      assert(((opd_idx != 2) || !VectorNode::is_shift(p0)), "shift's count can't be vector");
      if (opd_idx == 2 && VectorNode::is_shift(p0)) {
        NOT_PRODUCT(if(is_trace_loop_reverse() || TraceLoopOpts) {tty->print_cr("shift's count can't be vector");})
        return NULL;
      }
      return opd; // input is matching vector
    }
    if ((opd_idx == 2) && VectorNode::is_shift(p0)) {
      Compile* C = _phase->C;
      Node* cnt = opd;
      // Vector instructions do not mask shift count, do it here.
      juint mask = (p0->bottom_type() == TypeInt::INT) ? (BitsPerInt - 1) : (BitsPerLong - 1);
      const TypeInt* t = opd->find_int_type();
      if (t != NULL && t->is_con()) {
        juint shift = t->get_con();
        if (shift > mask) { // Unsigned cmp
          cnt = ConNode::make(TypeInt::make(shift & mask));
        }
      } else {
        if (t == NULL || t->_lo < 0 || t->_hi > (int)mask) {
          cnt = ConNode::make(TypeInt::make(mask));
          _igvn.register_new_node_with_optimizer(cnt);
          cnt = new AndINode(opd, cnt);
          _igvn.register_new_node_with_optimizer(cnt);
          _phase->set_ctrl(cnt, _phase->get_ctrl(opd));
        }
        assert(opd->bottom_type()->isa_int(), "int type only");
        if (!opd->bottom_type()->isa_int()) {
          NOT_PRODUCT(if(is_trace_loop_reverse() || TraceLoopOpts) {tty->print_cr("Should be int type only");})
          return NULL;
        }
        // Move non constant shift count into vector register.
        cnt = VectorNode::shift_count(p0, cnt, vlen, velt_basic_type(p0));
      }
      if (cnt != opd) {
        _igvn.register_new_node_with_optimizer(cnt);
        _phase->set_ctrl(cnt, _phase->get_ctrl(opd));
      }
      return cnt;
    }
    assert(!opd->is_StoreVector(), "such vector is not expected here");
    if (opd->is_StoreVector()) {
      NOT_PRODUCT(if(is_trace_loop_reverse() || TraceLoopOpts) {tty->print_cr("StoreVector is not expected here");})
      return NULL;
    }
    // Convert scalar input to vector with the same number of elements as
    // p0's vector. Use p0's type because size of operand's container in
    // vector should match p0's size regardless operand's size.
    const Type* p0_t = velt_type(p0);
    VectorNode* vn = VectorNode::scalar2vector(opd, vlen, p0_t);

    _igvn.register_new_node_with_optimizer(vn);
    _phase->set_ctrl(vn, _phase->get_ctrl(opd));
#ifdef ASSERT
    if (TraceNewVectors) {
      tty->print("new Vector node: ");
      vn->dump();
    }
#endif
    return vn;
  }

  // Insert pack operation
  BasicType bt = velt_basic_type(p0);
  PackNode* pk = PackNode::make(opd, vlen, bt);
  DEBUG_ONLY( const BasicType opd_bt = opd->bottom_type()->basic_type(); )

  for (uint i = 1; i < vlen; i++) {
    Node* pi = p->at(i);
    Node* in = pi->in(opd_idx);
    assert(my_pack(in) == NULL, "Should already have been unpacked");
    if (my_pack(in) != NULL) {
      NOT_PRODUCT(if(is_trace_loop_reverse() || TraceLoopOpts) {tty->print_cr("Should already have been unpacked");})
      return NULL;
    }
    assert(opd_bt == in->bottom_type()->basic_type(), "all same type");
    pk->add_opd(in);
  }
  _igvn.register_new_node_with_optimizer(pk);
  _phase->set_ctrl(pk, _phase->get_ctrl(opd));
#ifdef ASSERT
  if (TraceNewVectors) {
    tty->print("new Vector node: ");
    pk->dump();
  }
#endif
  return pk;
}

//------------------------------insert_extracts---------------------------
// If a use of pack p is not a vector use, then replace the
// use with an extract operation.
void SuperWord::insert_extracts(Node_List* p) {
  if (p->at(0)->is_Store()) return;
  assert(_n_idx_list.is_empty(), "empty (node,index) list");

  // Inspect each use of each pack member.  For each use that is
  // not a vector use, replace the use with an extract operation.

  for (uint i = 0; i < p->size(); i++) {
    Node* def = p->at(i);
    for (DUIterator_Fast jmax, j = def->fast_outs(jmax); j < jmax; j++) {
      Node* use = def->fast_out(j);
      for (uint k = 0; k < use->req(); k++) {
        Node* n = use->in(k);
        if (def == n) {
          Node_List* u_pk = my_pack(use);
          if ((u_pk == NULL || !is_cmov_pack(u_pk) || use->is_CMove()) && !is_vector_use(use, k)) {
              _n_idx_list.push(use, k);
          }
        }
      }
    }
  }

  while (_n_idx_list.is_nonempty()) {
    Node* use = _n_idx_list.node();
    int   idx = _n_idx_list.index();
    _n_idx_list.pop();
    Node* def = use->in(idx);

    if (def->is_reduction()) continue;

    // Insert extract operation
    _igvn.hash_delete(def);
    int def_pos = alignment(def) / data_size(def);

    Node* ex = ExtractNode::make(def, def_pos, velt_basic_type(def));
    _igvn.register_new_node_with_optimizer(ex);
    _phase->set_ctrl(ex, _phase->get_ctrl(def));
    _igvn.replace_input_of(use, idx, ex);
    _igvn._worklist.push(def);

    bb_insert_after(ex, bb_idx(def));
    set_velt_type(ex, velt_type(def));
  }
}

//------------------------------is_vector_use---------------------------
// Is use->in(u_idx) a vector use?
bool SuperWord::is_vector_use(Node* use, int u_idx) {
  Node_List* u_pk = my_pack(use);
  if (u_pk == NULL) return false;
  if (use->is_reduction()) return true;
  Node* def = use->in(u_idx);
  Node_List* d_pk = my_pack(def);
  if (d_pk == NULL) {
    // check for scalar promotion
    Node* n = u_pk->at(0)->in(u_idx);
    for (uint i = 1; i < u_pk->size(); i++) {
      if (u_pk->at(i)->in(u_idx) != n) return false;
    }
    return true;
  }
  if (u_pk->size() != d_pk->size())
    return false;
  for (uint i = 0; i < u_pk->size(); i++) {
    Node* ui = u_pk->at(i);
    Node* di = d_pk->at(i);
    if (ui->in(u_idx) != di || alignment(ui) != alignment(di))
      return false;
  }
  return true;
}

//------------------------------construct_bb---------------------------
// Construct reverse postorder list of block members
bool SuperWord::construct_bb() {
  Node* entry = bb();

  assert(_stk.length() == 0,            "stk is empty");
  assert(_block.length() == 0,          "block is empty");
  assert(_data_entry.length() == 0,     "data_entry is empty");
  assert(_mem_slice_head.length() == 0, "mem_slice_head is empty");
  assert(_mem_slice_tail.length() == 0, "mem_slice_tail is empty");

  // Find non-control nodes with no inputs from within block,
  // create a temporary map from node _idx to bb_idx for use
  // by the visited and post_visited sets,
  // and count number of nodes in block.
  int bb_ct = 0;
  for (uint i = 0; i < lpt()->_body.size(); i++) {
    Node *n = lpt()->_body.at(i);
    set_bb_idx(n, i); // Create a temporary map
    if (in_bb(n)) {
      if (n->is_LoadStore() || n->is_MergeMem() ||
          (n->is_Proj() && !n->as_Proj()->is_CFG())) {
        // Bailout if the loop has LoadStore, MergeMem or data Proj
        // nodes. Superword optimization does not work with them.
        return false;
      }
      bb_ct++;
      if (!n->is_CFG()) {
        bool found = false;
        for (uint j = 0; j < n->req(); j++) {
          Node* def = n->in(j);
          if (def && in_bb(def)) {
            found = true;
            break;
          }
        }
        if (!found) {
          assert(n != entry, "can't be entry");
          _data_entry.push(n);
        }
      }
    }
  }

  // Find memory slices (head and tail)
  for (DUIterator_Fast imax, i = lp()->fast_outs(imax); i < imax; i++) {
    Node *n = lp()->fast_out(i);
    if (in_bb(n) && (n->is_Phi() && n->bottom_type() == Type::MEMORY)) {
      Node* n_tail  = n->in(LoopNode::LoopBackControl);
      if (n_tail != n->in(LoopNode::EntryControl)) {
        if (!n_tail->is_Mem()) {
          assert(n_tail->is_Mem(), "unexpected node for memory slice: %s", n_tail->Name());
          return false; // Bailout
        }
        _mem_slice_head.push(n);
        _mem_slice_tail.push(n_tail);
      }
    }
  }

  // Create an RPO list of nodes in block

  visited_clear();
  post_visited_clear();

  // Push all non-control nodes with no inputs from within block, then control entry
  for (int j = 0; j < _data_entry.length(); j++) {
    Node* n = _data_entry.at(j);
    visited_set(n);
    _stk.push(n);
  }
  visited_set(entry);
  _stk.push(entry);

  // Do a depth first walk over out edges
  int rpo_idx = bb_ct - 1;
  int size;
  int reduction_uses = 0;
  while ((size = _stk.length()) > 0) {
    Node* n = _stk.top(); // Leave node on stack
    if (!visited_test_set(n)) {
      // forward arc in graph
    } else if (!post_visited_test(n)) {
      // cross or back arc
      for (DUIterator_Fast imax, i = n->fast_outs(imax); i < imax; i++) {
        Node *use = n->fast_out(i);
        if (in_bb(use) && !visited_test(use) &&
            // Don't go around backedge
            (!use->is_Phi() || n == entry)) {
          if (use->is_reduction()) {
            // First see if we can map the reduction on the given system we are on, then
            // make a data entry operation for each reduction we see.
            BasicType bt = use->bottom_type()->basic_type();
            if (ReductionNode::implemented(use->Opcode(), Matcher::min_vector_size(bt), bt)) {
              reduction_uses++;
            }
          }
          _stk.push(use);
        }
      }
      if (_stk.length() == size) {
        // There were no additional uses, post visit node now
        _stk.pop(); // Remove node from stack
        assert(rpo_idx >= 0, "");
        _block.at_put_grow(rpo_idx, n);
        rpo_idx--;
        post_visited_set(n);
        assert(rpo_idx >= 0 || _stk.is_empty(), "");
      }
    } else {
      _stk.pop(); // Remove post-visited node from stack
    }
  }//while

  int ii_current = -1;
  unsigned int load_idx = (unsigned int)-1;
  _ii_order.clear();
  // Create real map of block indices for nodes
  for (int j = 0; j < _block.length(); j++) {
    Node* n = _block.at(j);
    set_bb_idx(n, j);
    if (_do_vector_loop && n->is_Load()) {
      if (ii_current == -1) {
        ii_current = _clone_map.gen(n->_idx);
        _ii_order.push(ii_current);
        load_idx = _clone_map.idx(n->_idx);
      } else if (_clone_map.idx(n->_idx) == load_idx && _clone_map.gen(n->_idx) != ii_current) {
        ii_current = _clone_map.gen(n->_idx);
        _ii_order.push(ii_current);
      }
    }
  }//for

  // Ensure extra info is allocated.
  initialize_bb();

#ifndef PRODUCT
  if (_vector_loop_debug && _ii_order.length() > 0) {
    tty->print("SuperWord::construct_bb: List of generations: ");
    for (int jj = 0; jj < _ii_order.length(); ++jj) {
      tty->print("  %d:%d", jj, _ii_order.at(jj));
    }
    tty->print_cr(" ");
  }
  if (TraceSuperWord) {
    print_bb();
    tty->print_cr("\ndata entry nodes: %s", _data_entry.length() > 0 ? "" : "NONE");
    for (int m = 0; m < _data_entry.length(); m++) {
      tty->print("%3d ", m);
      _data_entry.at(m)->dump();
    }
    tty->print_cr("\nmemory slices: %s", _mem_slice_head.length() > 0 ? "" : "NONE");
    for (int m = 0; m < _mem_slice_head.length(); m++) {
      tty->print("%3d ", m); _mem_slice_head.at(m)->dump();
      tty->print("    ");    _mem_slice_tail.at(m)->dump();
    }
  }
#endif
  assert(rpo_idx == -1 && bb_ct == _block.length(), "all block members found");
  return (_mem_slice_head.length() > 0) || (reduction_uses > 0) || (_data_entry.length() > 0);
}

//------------------------------initialize_bb---------------------------
// Initialize per node info
void SuperWord::initialize_bb() {
  Node* last = _block.at(_block.length() - 1);
  grow_node_info(bb_idx(last));
}

//------------------------------bb_insert_after---------------------------
// Insert n into block after pos
void SuperWord::bb_insert_after(Node* n, int pos) {
  int n_pos = pos + 1;
  // Make room
  for (int i = _block.length() - 1; i >= n_pos; i--) {
    _block.at_put_grow(i+1, _block.at(i));
  }
  for (int j = _node_info.length() - 1; j >= n_pos; j--) {
    _node_info.at_put_grow(j+1, _node_info.at(j));
  }
  // Set value
  _block.at_put_grow(n_pos, n);
  _node_info.at_put_grow(n_pos, SWNodeInfo::initial);
  // Adjust map from node->_idx to _block index
  for (int i = n_pos; i < _block.length(); i++) {
    set_bb_idx(_block.at(i), i);
  }
}

//------------------------------compute_max_depth---------------------------
// Compute max depth for expressions from beginning of block
// Use to prune search paths during test for independence.
void SuperWord::compute_max_depth() {
  int ct = 0;
  bool again;
  do {
    again = false;
    for (int i = 0; i < _block.length(); i++) {
      Node* n = _block.at(i);
      if (!n->is_Phi()) {
        int d_orig = depth(n);
        int d_in   = 0;
        for (DepPreds preds(n, _dg); !preds.done(); preds.next()) {
          Node* pred = preds.current();
          if (in_bb(pred)) {
            d_in = MAX2(d_in, depth(pred));
          }
        }
        if (d_in + 1 != d_orig) {
          set_depth(n, d_in + 1);
          again = true;
        }
      }
    }
    ct++;
  } while (again);

  if (TraceSuperWord && Verbose) {
    tty->print_cr("compute_max_depth iterated: %d times", ct);
  }
}

//-------------------------compute_vector_element_type-----------------------
// Compute necessary vector element type for expressions
// This propagates backwards a narrower integer type when the
// upper bits of the value are not needed.
// Example:  char a,b,c;  a = b + c;
// Normally the type of the add is integer, but for packed character
// operations the type of the add needs to be char.
void SuperWord::compute_vector_element_type() {
  if (TraceSuperWord && Verbose) {
    tty->print_cr("\ncompute_velt_type:");
  }

  // Initial type
  for (int i = 0; i < _block.length(); i++) {
    Node* n = _block.at(i);
    set_velt_type(n, container_type(n));
  }

  // Propagate integer narrowed type backwards through operations
  // that don't depend on higher order bits
  for (int i = _block.length() - 1; i >= 0; i--) {
    Node* n = _block.at(i);
    // Only integer types need be examined
    const Type* vtn = velt_type(n);
    if (vtn->basic_type() == T_INT) {
      uint start, end;
      VectorNode::vector_operands(n, &start, &end);

      for (uint j = start; j < end; j++) {
        Node* in  = n->in(j);
        // Don't propagate through a memory
        if (!in->is_Mem() && in_bb(in) && velt_type(in)->basic_type() == T_INT &&
            data_size(n) < data_size(in)) {
          bool same_type = true;
          for (DUIterator_Fast kmax, k = in->fast_outs(kmax); k < kmax; k++) {
            Node *use = in->fast_out(k);
            if (!in_bb(use) || !same_velt_type(use, n)) {
              same_type = false;
              break;
            }
          }
          if (same_type) {
            // For right shifts of small integer types (bool, byte, char, short)
            // we need precise information about sign-ness. Only Load nodes have
            // this information because Store nodes are the same for signed and
            // unsigned values. And any arithmetic operation after a load may
            // expand a value to signed Int so such right shifts can't be used
            // because vector elements do not have upper bits of Int.
            const Type* vt = vtn;
            if (VectorNode::is_shift(in)) {
              Node* load = in->in(1);
              if (load->is_Load() && in_bb(load) && (velt_type(load)->basic_type() == T_INT)) {
                vt = velt_type(load);
              } else if (in->Opcode() != Op_LShiftI) {
                // Widen type to Int to avoid creation of right shift vector
                // (align + data_size(s1) check in stmts_can_pack() will fail).
                // Note, left shifts work regardless type.
                vt = TypeInt::INT;
              }
            }
            set_velt_type(in, vt);
          }
        }
      }
    }
  }
#ifndef PRODUCT
  if (TraceSuperWord && Verbose) {
    for (int i = 0; i < _block.length(); i++) {
      Node* n = _block.at(i);
      velt_type(n)->dump();
      tty->print("\t");
      n->dump();
    }
  }
#endif
}

//------------------------------memory_alignment---------------------------
// Alignment within a vector memory reference
int SuperWord::memory_alignment(MemNode* s, int iv_adjust) {
  #ifndef PRODUCT
    if(TraceSuperWord && Verbose) {
      tty->print("SuperWord::memory_alignment within a vector memory reference for %d:  ", s->_idx); s->dump();
    }
  #endif
  NOT_PRODUCT(SWPointer::Tracer::Depth ddd(0);)
  SWPointer p(s, this, NULL, false);
  if (!p.valid()) {
    NOT_PRODUCT(if(is_trace_alignment()) tty->print("SWPointer::memory_alignment: SWPointer p invalid, return bottom_align");)
    return bottom_align;
  }
  int vw = vector_width_in_bytes(s);
  if (vw < 2) {
    NOT_PRODUCT(if(is_trace_alignment()) tty->print_cr("SWPointer::memory_alignment: vector_width_in_bytes < 2, return bottom_align");)
    return bottom_align; // No vectors for this type
  }
  int offset  = p.offset_in_bytes();
  offset     += iv_adjust*p.memory_size();
  int off_rem = offset % vw;
  int off_mod = off_rem >= 0 ? off_rem : off_rem + vw;
  if (TraceSuperWord && Verbose) {
    tty->print_cr("SWPointer::memory_alignment: off_rem = %d, off_mod = %d", off_rem, off_mod);
  }
  return off_mod;
}

//---------------------------container_type---------------------------
// Smallest type containing range of values
const Type* SuperWord::container_type(Node* n) {
  if (n->is_Mem()) {
    BasicType bt = n->as_Mem()->memory_type();
    if (n->is_Store() && (bt == T_CHAR)) {
      // Use T_SHORT type instead of T_CHAR for stored values because any
      // preceding arithmetic operation extends values to signed Int.
      bt = T_SHORT;
    }
    if (n->Opcode() == Op_LoadUB) {
      // Adjust type for unsigned byte loads, it is important for right shifts.
      // T_BOOLEAN is used because there is no basic type representing type
      // TypeInt::UBYTE. Use of T_BOOLEAN for vectors is fine because only
      // size (one byte) and sign is important.
      bt = T_BOOLEAN;
    }
    return Type::get_const_basic_type(bt);
  }
  const Type* t = _igvn.type(n);
  if (t->basic_type() == T_INT) {
    // A narrow type of arithmetic operations will be determined by
    // propagating the type of memory operations.
    return TypeInt::INT;
  }
  return t;
}

bool SuperWord::same_velt_type(Node* n1, Node* n2) {
  const Type* vt1 = velt_type(n1);
  const Type* vt2 = velt_type(n2);
  if (vt1->basic_type() == T_INT && vt2->basic_type() == T_INT) {
    // Compare vectors element sizes for integer types.
    return data_size(n1) == data_size(n2);
  }
  return vt1 == vt2;
}

//------------------------------in_packset---------------------------
// Are s1 and s2 in a pack pair and ordered as s1,s2?
bool SuperWord::in_packset(Node* s1, Node* s2) {
  for (int i = 0; i < _packset.length(); i++) {
    Node_List* p = _packset.at(i);
    assert(p->size() == 2, "must be");
    if (p->at(0) == s1 && p->at(p->size()-1) == s2) {
      return true;
    }
  }
  return false;
}

//------------------------------in_pack---------------------------
// Is s in pack p?
Node_List* SuperWord::in_pack(Node* s, Node_List* p) {
  for (uint i = 0; i < p->size(); i++) {
    if (p->at(i) == s) {
      return p;
    }
  }
  return NULL;
}

//------------------------------remove_pack_at---------------------------
// Remove the pack at position pos in the packset
void SuperWord::remove_pack_at(int pos) {
  Node_List* p = _packset.at(pos);
  for (uint i = 0; i < p->size(); i++) {
    Node* s = p->at(i);
    set_my_pack(s, NULL);
  }
  _packset.remove_at(pos);
}

void SuperWord::packset_sort(int n) {
  // simple bubble sort so that we capitalize with O(n) when its already sorted
  while (n != 0) {
    bool swapped = false;
    for (int i = 1; i < n; i++) {
      Node_List* q_low = _packset.at(i-1);
      Node_List* q_i = _packset.at(i);

      // only swap when we find something to swap
      if (alignment(q_low->at(0)) > alignment(q_i->at(0))) {
        Node_List* t = q_i;
        *(_packset.adr_at(i)) = q_low;
        *(_packset.adr_at(i-1)) = q_i;
        swapped = true;
      }
    }
    if (swapped == false) break;
    n--;
  }
}

//------------------------------executed_first---------------------------
// Return the node executed first in pack p.  Uses the RPO block list
// to determine order.
Node* SuperWord::executed_first(Node_List* p) {
  Node* n = p->at(0);
  int n_rpo = bb_idx(n);
  for (uint i = 1; i < p->size(); i++) {
    Node* s = p->at(i);
    int s_rpo = bb_idx(s);
    if (s_rpo < n_rpo) {
      n = s;
      n_rpo = s_rpo;
    }
  }
  return n;
}

//------------------------------executed_last---------------------------
// Return the node executed last in pack p.
Node* SuperWord::executed_last(Node_List* p) {
  Node* n = p->at(0);
  int n_rpo = bb_idx(n);
  for (uint i = 1; i < p->size(); i++) {
    Node* s = p->at(i);
    int s_rpo = bb_idx(s);
    if (s_rpo > n_rpo) {
      n = s;
      n_rpo = s_rpo;
    }
  }
  return n;
}

LoadNode::ControlDependency SuperWord::control_dependency(Node_List* p) {
  LoadNode::ControlDependency dep = LoadNode::DependsOnlyOnTest;
  for (uint i = 0; i < p->size(); i++) {
    Node* n = p->at(i);
    assert(n->is_Load(), "only meaningful for loads");
    if (!n->depends_only_on_test()) {
      dep = LoadNode::Pinned;
    }
  }
  return dep;
}


//----------------------------align_initial_loop_index---------------------------
// Adjust pre-loop limit so that in main loop, a load/store reference
// to align_to_ref will be a position zero in the vector.
//   (iv + k) mod vector_align == 0
void SuperWord::align_initial_loop_index(MemNode* align_to_ref) {
  CountedLoopNode *main_head = lp()->as_CountedLoop();
  assert(main_head->is_main_loop(), "");
  CountedLoopEndNode* pre_end = get_pre_loop_end(main_head);
  assert(pre_end != NULL, "we must have a correct pre-loop");
  Node *pre_opaq1 = pre_end->limit();
  assert(pre_opaq1->Opcode() == Op_Opaque1, "");
  Opaque1Node *pre_opaq = (Opaque1Node*)pre_opaq1;
  Node *lim0 = pre_opaq->in(1);

  // Where we put new limit calculations
  Node *pre_ctrl = pre_end->loopnode()->in(LoopNode::EntryControl);

  // Ensure the original loop limit is available from the
  // pre-loop Opaque1 node.
  Node *orig_limit = pre_opaq->original_loop_limit();
  assert(orig_limit != NULL && _igvn.type(orig_limit) != Type::TOP, "");

  SWPointer align_to_ref_p(align_to_ref, this, NULL, false);
  assert(align_to_ref_p.valid(), "sanity");

  // Given:
  //     lim0 == original pre loop limit
  //     V == v_align (power of 2)
  //     invar == extra invariant piece of the address expression
  //     e == offset [ +/- invar ]
  //
  // When reassociating expressions involving '%' the basic rules are:
  //     (a - b) % k == 0   =>  a % k == b % k
  // and:
  //     (a + b) % k == 0   =>  a % k == (k - b) % k
  //
  // For stride > 0 && scale > 0,
  //   Derive the new pre-loop limit "lim" such that the two constraints:
  //     (1) lim = lim0 + N           (where N is some positive integer < V)
  //     (2) (e + lim) % V == 0
  //   are true.
  //
  //   Substituting (1) into (2),
  //     (e + lim0 + N) % V == 0
  //   solve for N:
  //     N = (V - (e + lim0)) % V
  //   substitute back into (1), so that new limit
  //     lim = lim0 + (V - (e + lim0)) % V
  //
  // For stride > 0 && scale < 0
  //   Constraints:
  //     lim = lim0 + N
  //     (e - lim) % V == 0
  //   Solving for lim:
  //     (e - lim0 - N) % V == 0
  //     N = (e - lim0) % V
  //     lim = lim0 + (e - lim0) % V
  //
  // For stride < 0 && scale > 0
  //   Constraints:
  //     lim = lim0 - N
  //     (e + lim) % V == 0
  //   Solving for lim:
  //     (e + lim0 - N) % V == 0
  //     N = (e + lim0) % V
  //     lim = lim0 - (e + lim0) % V
  //
  // For stride < 0 && scale < 0
  //   Constraints:
  //     lim = lim0 - N
  //     (e - lim) % V == 0
  //   Solving for lim:
  //     (e - lim0 + N) % V == 0
  //     N = (V - (e - lim0)) % V
  //     lim = lim0 - (V - (e - lim0)) % V

  int vw = vector_width_in_bytes(align_to_ref);
  int stride   = iv_stride();
  int scale    = align_to_ref_p.scale_in_bytes();
  int elt_size = align_to_ref_p.memory_size();
  int v_align  = vw / elt_size;
  assert(v_align > 1, "sanity");
  int offset   = align_to_ref_p.offset_in_bytes() / elt_size;
  Node *offsn  = _igvn.intcon(offset);

  Node *e = offsn;
  if (align_to_ref_p.invar() != NULL) {
    // incorporate any extra invariant piece producing (offset +/- invar) >>> log2(elt)
    Node* log2_elt = _igvn.intcon(exact_log2(elt_size));
    Node* invar = align_to_ref_p.invar();
    if (_igvn.type(invar)->isa_long()) {
      // Computations are done % (vector width/element size) so it's
      // safe to simply convert invar to an int and loose the upper 32
      // bit half.
      invar = new ConvL2INode(invar);
      _igvn.register_new_node_with_optimizer(invar);
    }
    Node* aref = new URShiftINode(invar, log2_elt);
    _igvn.register_new_node_with_optimizer(aref);
    _phase->set_ctrl(aref, pre_ctrl);
    if (align_to_ref_p.negate_invar()) {
      e = new SubINode(e, aref);
    } else {
      e = new AddINode(e, aref);
    }
    _igvn.register_new_node_with_optimizer(e);
    _phase->set_ctrl(e, pre_ctrl);
  }
  if (vw > ObjectAlignmentInBytes) {
    // incorporate base e +/- base && Mask >>> log2(elt)
    Node* xbase = new CastP2XNode(NULL, align_to_ref_p.base());
    _igvn.register_new_node_with_optimizer(xbase);
#ifdef _LP64
    xbase  = new ConvL2INode(xbase);
    _igvn.register_new_node_with_optimizer(xbase);
#endif
    Node* mask = _igvn.intcon(vw-1);
    Node* masked_xbase  = new AndINode(xbase, mask);
    _igvn.register_new_node_with_optimizer(masked_xbase);
    Node* log2_elt = _igvn.intcon(exact_log2(elt_size));
    Node* bref     = new URShiftINode(masked_xbase, log2_elt);
    _igvn.register_new_node_with_optimizer(bref);
    _phase->set_ctrl(bref, pre_ctrl);
    e = new AddINode(e, bref);
    _igvn.register_new_node_with_optimizer(e);
    _phase->set_ctrl(e, pre_ctrl);
  }

  // compute e +/- lim0
  if (scale < 0) {
    e = new SubINode(e, lim0);
  } else {
    e = new AddINode(e, lim0);
  }
  _igvn.register_new_node_with_optimizer(e);
  _phase->set_ctrl(e, pre_ctrl);

  if (stride * scale > 0) {
    // compute V - (e +/- lim0)
    Node* va  = _igvn.intcon(v_align);
    e = new SubINode(va, e);
    _igvn.register_new_node_with_optimizer(e);
    _phase->set_ctrl(e, pre_ctrl);
  }
  // compute N = (exp) % V
  Node* va_msk = _igvn.intcon(v_align - 1);
  Node* N = new AndINode(e, va_msk);
  _igvn.register_new_node_with_optimizer(N);
  _phase->set_ctrl(N, pre_ctrl);

  //   substitute back into (1), so that new limit
  //     lim = lim0 + N
  Node* lim;
  if (stride < 0) {
    lim = new SubINode(lim0, N);
  } else {
    lim = new AddINode(lim0, N);
  }
  _igvn.register_new_node_with_optimizer(lim);
  _phase->set_ctrl(lim, pre_ctrl);
  Node* constrained =
    (stride > 0) ? (Node*) new MinINode(lim, orig_limit)
                 : (Node*) new MaxINode(lim, orig_limit);
  _igvn.register_new_node_with_optimizer(constrained);
  _phase->set_ctrl(constrained, pre_ctrl);
  _igvn.replace_input_of(pre_opaq, 1, constrained);
}

//----------------------------get_pre_loop_end---------------------------
// Find pre loop end from main loop.  Returns null if none.
CountedLoopEndNode* SuperWord::get_pre_loop_end(CountedLoopNode* cl) {
  // The loop cannot be optimized if the graph shape at
  // the loop entry is inappropriate.
  if (!PhaseIdealLoop::is_canonical_loop_entry(cl)) {
    return NULL;
  }

  Node* p_f = cl->in(LoopNode::EntryControl)->in(0)->in(0);
  if (!p_f->is_IfFalse()) return NULL;
  if (!p_f->in(0)->is_CountedLoopEnd()) return NULL;
  CountedLoopEndNode* pre_end = p_f->in(0)->as_CountedLoopEnd();
  CountedLoopNode* loop_node = pre_end->loopnode();
  if (loop_node == NULL || !loop_node->is_pre_loop()) return NULL;
  return pre_end;
}

//------------------------------init---------------------------
void SuperWord::init() {
  _dg.init();
  _packset.clear();
  _disjoint_ptrs.clear();
  _block.clear();
  _post_block.clear();
  _data_entry.clear();
  _mem_slice_head.clear();
  _mem_slice_tail.clear();
  _iteration_first.clear();
  _iteration_last.clear();
  _node_info.clear();
  _align_to_ref = NULL;
  _lpt = NULL;
  _lp = NULL;
  _bb = NULL;
  _iv = NULL;
  _race_possible = 0;
  _early_return = false;
  _num_work_vecs = 0;
  _num_reductions = 0;
}

//------------------------------restart---------------------------
void SuperWord::restart() {
  _dg.init();
  _packset.clear();
  _disjoint_ptrs.clear();
  _block.clear();
  _post_block.clear();
  _data_entry.clear();
  _mem_slice_head.clear();
  _mem_slice_tail.clear();
  _node_info.clear();
}

//------------------------------print_packset---------------------------
void SuperWord::print_packset() {
#ifndef PRODUCT
  tty->print_cr("packset");
  for (int i = 0; i < _packset.length(); i++) {
    tty->print_cr("Pack: %d", i);
    Node_List* p = _packset.at(i);
    print_pack(p);
  }
#endif
}

//------------------------------print_pack---------------------------
void SuperWord::print_pack(Node_List* p) {
  for (uint i = 0; i < p->size(); i++) {
    print_stmt(p->at(i));
  }
}

//------------------------------print_bb---------------------------
void SuperWord::print_bb() {
#ifndef PRODUCT
  tty->print_cr("\nBlock");
  for (int i = 0; i < _block.length(); i++) {
    Node* n = _block.at(i);
    tty->print("%d ", i);
    if (n) {
      n->dump();
    }
  }
#endif
}

//------------------------------print_stmt---------------------------
void SuperWord::print_stmt(Node* s) {
#ifndef PRODUCT
  tty->print(" align: %d \t", alignment(s));
  s->dump();
#endif
}

//------------------------------blank---------------------------
char* SuperWord::blank(uint depth) {
  static char blanks[101];
  assert(depth < 101, "too deep");
  for (uint i = 0; i < depth; i++) blanks[i] = ' ';
  blanks[depth] = '\0';
  return blanks;
}


//==============================SWPointer===========================
#ifndef PRODUCT
int SWPointer::Tracer::_depth = 0;
#endif
//----------------------------SWPointer------------------------
SWPointer::SWPointer(MemNode* mem, SuperWord* slp, Node_Stack *nstack, bool analyze_only) :
  _mem(mem), _slp(slp),  _base(NULL),  _adr(NULL),
  _scale(0), _offset(0), _invar(NULL), _negate_invar(false),
  _nstack(nstack), _analyze_only(analyze_only),
  _stack_idx(0)
#ifndef PRODUCT
  , _tracer(slp)
#endif
{
  NOT_PRODUCT(_tracer.ctor_1(mem);)

  Node* adr = mem->in(MemNode::Address);
  if (!adr->is_AddP()) {
    assert(!valid(), "too complex");
    return;
  }
  // Match AddP(base, AddP(ptr, k*iv [+ invariant]), constant)
  Node* base = adr->in(AddPNode::Base);
  // The base address should be loop invariant
  if (!invariant(base)) {
    assert(!valid(), "base address is loop variant");
    return;
  }
  //unsafe reference could not be aligned appropriately without runtime checking
  if (base == NULL || base->bottom_type() == Type::TOP) {
    assert(!valid(), "unsafe access");
    return;
  }

  NOT_PRODUCT(if(_slp->is_trace_alignment()) _tracer.store_depth();)
  NOT_PRODUCT(_tracer.ctor_2(adr);)

  int i;
  for (i = 0; i < 3; i++) {
    NOT_PRODUCT(_tracer.ctor_3(adr, i);)

    if (!scaled_iv_plus_offset(adr->in(AddPNode::Offset))) {
      assert(!valid(), "too complex");
      return;
    }
    adr = adr->in(AddPNode::Address);
    NOT_PRODUCT(_tracer.ctor_4(adr, i);)

    if (base == adr || !adr->is_AddP()) {
      NOT_PRODUCT(_tracer.ctor_5(adr, base, i);)
      break; // stop looking at addp's
    }
  }
  NOT_PRODUCT(if(_slp->is_trace_alignment()) _tracer.restore_depth();)
  NOT_PRODUCT(_tracer.ctor_6(mem);)

  _base = base;
  _adr  = adr;
  assert(valid(), "Usable");
}

// Following is used to create a temporary object during
// the pattern match of an address expression.
SWPointer::SWPointer(SWPointer* p) :
  _mem(p->_mem), _slp(p->_slp),  _base(NULL),  _adr(NULL),
  _scale(0), _offset(0), _invar(NULL), _negate_invar(false),
  _nstack(p->_nstack), _analyze_only(p->_analyze_only),
  _stack_idx(p->_stack_idx)
  #ifndef PRODUCT
  , _tracer(p->_slp)
  #endif
{}


bool SWPointer::invariant(Node* n) {
  NOT_PRODUCT(Tracer::Depth dd;)
  Node *n_c = phase()->get_ctrl(n);
  NOT_PRODUCT(_tracer.invariant_1(n, n_c);)
  return !lpt()->is_member(phase()->get_loop(n_c));
}
//------------------------scaled_iv_plus_offset--------------------
// Match: k*iv + offset
// where: k is a constant that maybe zero, and
//        offset is (k2 [+/- invariant]) where k2 maybe zero and invariant is optional
bool SWPointer::scaled_iv_plus_offset(Node* n) {
  NOT_PRODUCT(Tracer::Depth ddd;)
  NOT_PRODUCT(_tracer.scaled_iv_plus_offset_1(n);)

  if (scaled_iv(n)) {
    NOT_PRODUCT(_tracer.scaled_iv_plus_offset_2(n);)
    return true;
  }

  if (offset_plus_k(n)) {
    NOT_PRODUCT(_tracer.scaled_iv_plus_offset_3(n);)
    return true;
  }

  int opc = n->Opcode();
  if (opc == Op_AddI) {
    if (scaled_iv(n->in(1)) && offset_plus_k(n->in(2))) {
      NOT_PRODUCT(_tracer.scaled_iv_plus_offset_4(n);)
      return true;
    }
    if (scaled_iv(n->in(2)) && offset_plus_k(n->in(1))) {
      NOT_PRODUCT(_tracer.scaled_iv_plus_offset_5(n);)
      return true;
    }
  } else if (opc == Op_SubI) {
    if (scaled_iv(n->in(1)) && offset_plus_k(n->in(2), true)) {
      NOT_PRODUCT(_tracer.scaled_iv_plus_offset_6(n);)
      return true;
    }
    if (scaled_iv(n->in(2)) && offset_plus_k(n->in(1))) {
      _scale *= -1;
      NOT_PRODUCT(_tracer.scaled_iv_plus_offset_7(n);)
      return true;
    }
  }

  NOT_PRODUCT(_tracer.scaled_iv_plus_offset_8(n);)
  return false;
}

//----------------------------scaled_iv------------------------
// Match: k*iv where k is a constant that's not zero
bool SWPointer::scaled_iv(Node* n) {
  NOT_PRODUCT(Tracer::Depth ddd;)
  NOT_PRODUCT(_tracer.scaled_iv_1(n);)

  if (_scale != 0) { // already found a scale
    NOT_PRODUCT(_tracer.scaled_iv_2(n, _scale);)
    return false;
  }

  if (n == iv()) {
    _scale = 1;
    NOT_PRODUCT(_tracer.scaled_iv_3(n, _scale);)
    return true;
  }
  if (_analyze_only && (invariant(n) == false)) {
    _nstack->push(n, _stack_idx++);
  }

  int opc = n->Opcode();
  if (opc == Op_MulI) {
    if (n->in(1) == iv() && n->in(2)->is_Con()) {
      _scale = n->in(2)->get_int();
      NOT_PRODUCT(_tracer.scaled_iv_4(n, _scale);)
      return true;
    } else if (n->in(2) == iv() && n->in(1)->is_Con()) {
      _scale = n->in(1)->get_int();
      NOT_PRODUCT(_tracer.scaled_iv_5(n, _scale);)
      return true;
    }
  } else if (opc == Op_LShiftI) {
    if (n->in(1) == iv() && n->in(2)->is_Con()) {
      _scale = 1 << n->in(2)->get_int();
      NOT_PRODUCT(_tracer.scaled_iv_6(n, _scale);)
      return true;
    }
  } else if (opc == Op_ConvI2L) {
    if (n->in(1)->Opcode() == Op_CastII &&
        n->in(1)->as_CastII()->has_range_check()) {
      // Skip range check dependent CastII nodes
      n = n->in(1);
    }
    if (scaled_iv_plus_offset(n->in(1))) {
      NOT_PRODUCT(_tracer.scaled_iv_7(n);)
      return true;
    }
  } else if (opc == Op_LShiftL) {
    if (!has_iv() && _invar == NULL) {
      // Need to preserve the current _offset value, so
      // create a temporary object for this expression subtree.
      // Hacky, so should re-engineer the address pattern match.
      NOT_PRODUCT(Tracer::Depth dddd;)
      SWPointer tmp(this);
      NOT_PRODUCT(_tracer.scaled_iv_8(n, &tmp);)

      if (tmp.scaled_iv_plus_offset(n->in(1))) {
        if (tmp._invar == NULL || _slp->do_vector_loop()) {
          int mult = 1 << n->in(2)->get_int();
          _scale   = tmp._scale  * mult;
          _offset += tmp._offset * mult;
          NOT_PRODUCT(_tracer.scaled_iv_9(n, _scale, _offset, mult);)
          return true;
        }
      }
    }
  }
  NOT_PRODUCT(_tracer.scaled_iv_10(n);)
  return false;
}

//----------------------------offset_plus_k------------------------
// Match: offset is (k [+/- invariant])
// where k maybe zero and invariant is optional, but not both.
bool SWPointer::offset_plus_k(Node* n, bool negate) {
  NOT_PRODUCT(Tracer::Depth ddd;)
  NOT_PRODUCT(_tracer.offset_plus_k_1(n);)

  int opc = n->Opcode();
  if (opc == Op_ConI) {
    _offset += negate ? -(n->get_int()) : n->get_int();
    NOT_PRODUCT(_tracer.offset_plus_k_2(n, _offset);)
    return true;
  } else if (opc == Op_ConL) {
    // Okay if value fits into an int
    const TypeLong* t = n->find_long_type();
    if (t->higher_equal(TypeLong::INT)) {
      jlong loff = n->get_long();
      jint  off  = (jint)loff;
      _offset += negate ? -off : loff;
      NOT_PRODUCT(_tracer.offset_plus_k_3(n, _offset);)
      return true;
    }
    NOT_PRODUCT(_tracer.offset_plus_k_4(n);)
    return false;
  }
  if (_invar != NULL) { // already has an invariant
    NOT_PRODUCT(_tracer.offset_plus_k_5(n, _invar);)
    return false;
  }

  if (_analyze_only && (invariant(n) == false)) {
    _nstack->push(n, _stack_idx++);
  }
  if (opc == Op_AddI) {
    if (n->in(2)->is_Con() && invariant(n->in(1))) {
      _negate_invar = negate;
      _invar = n->in(1);
      _offset += negate ? -(n->in(2)->get_int()) : n->in(2)->get_int();
      NOT_PRODUCT(_tracer.offset_plus_k_6(n, _invar, _negate_invar, _offset);)
      return true;
    } else if (n->in(1)->is_Con() && invariant(n->in(2))) {
      _offset += negate ? -(n->in(1)->get_int()) : n->in(1)->get_int();
      _negate_invar = negate;
      _invar = n->in(2);
      NOT_PRODUCT(_tracer.offset_plus_k_7(n, _invar, _negate_invar, _offset);)
      return true;
    }
  }
  if (opc == Op_SubI) {
    if (n->in(2)->is_Con() && invariant(n->in(1))) {
      _negate_invar = negate;
      _invar = n->in(1);
      _offset += !negate ? -(n->in(2)->get_int()) : n->in(2)->get_int();
      NOT_PRODUCT(_tracer.offset_plus_k_8(n, _invar, _negate_invar, _offset);)
      return true;
    } else if (n->in(1)->is_Con() && invariant(n->in(2))) {
      _offset += negate ? -(n->in(1)->get_int()) : n->in(1)->get_int();
      _negate_invar = !negate;
      _invar = n->in(2);
      NOT_PRODUCT(_tracer.offset_plus_k_9(n, _invar, _negate_invar, _offset);)
      return true;
    }
  }
  if (invariant(n)) {
    if (opc == Op_ConvI2L) {
      n = n->in(1);
      if (n->Opcode() == Op_CastII &&
          n->as_CastII()->has_range_check()) {
        // Skip range check dependent CastII nodes
        assert(invariant(n), "sanity");
        n = n->in(1);
      }
    }
    _negate_invar = negate;
    _invar = n;
    NOT_PRODUCT(_tracer.offset_plus_k_10(n, _invar, _negate_invar, _offset);)
    return true;
  }

  NOT_PRODUCT(_tracer.offset_plus_k_11(n);)
  return false;
}

//----------------------------print------------------------
void SWPointer::print() {
#ifndef PRODUCT
  tty->print("base: %d  adr: %d  scale: %d  offset: %d  invar: %c%d\n",
             _base != NULL ? _base->_idx : 0,
             _adr  != NULL ? _adr->_idx  : 0,
             _scale, _offset,
             _negate_invar?'-':'+',
             _invar != NULL ? _invar->_idx : 0);
#endif
}

//----------------------------tracing------------------------
#ifndef PRODUCT
void SWPointer::Tracer::print_depth() {
  for (int ii = 0; ii<_depth; ++ii) tty->print("  ");
}

void SWPointer::Tracer::ctor_1 (Node* mem) {
  if(_slp->is_trace_alignment()) {
    print_depth(); tty->print(" %d SWPointer::SWPointer: start alignment analysis", mem->_idx); mem->dump();
  }
}

void SWPointer::Tracer::ctor_2(Node* adr) {
  if(_slp->is_trace_alignment()) {
    //store_depth();
    inc_depth();
    print_depth(); tty->print(" %d (adr) SWPointer::SWPointer: ", adr->_idx); adr->dump();
    inc_depth();
    print_depth(); tty->print(" %d (base) SWPointer::SWPointer: ", adr->in(AddPNode::Base)->_idx); adr->in(AddPNode::Base)->dump();
  }
}

void SWPointer::Tracer::ctor_3(Node* adr, int i) {
  if(_slp->is_trace_alignment()) {
    inc_depth();
    Node* offset = adr->in(AddPNode::Offset);
    print_depth(); tty->print(" %d (offset) SWPointer::SWPointer: i = %d: ", offset->_idx, i); offset->dump();
  }
}

void SWPointer::Tracer::ctor_4(Node* adr, int i) {
  if(_slp->is_trace_alignment()) {
    inc_depth();
    print_depth(); tty->print(" %d (adr) SWPointer::SWPointer: i = %d: ", adr->_idx, i); adr->dump();
  }
}

void SWPointer::Tracer::ctor_5(Node* adr, Node* base, int i) {
  if(_slp->is_trace_alignment()) {
    inc_depth();
    if (base == adr) {
      print_depth(); tty->print_cr("  \\ %d (adr) == %d (base) SWPointer::SWPointer: breaking analysis at i = %d", adr->_idx, base->_idx, i);
    } else if (!adr->is_AddP()) {
      print_depth(); tty->print_cr("  \\ %d (adr) is NOT Addp SWPointer::SWPointer: breaking analysis at i = %d", adr->_idx, i);
    }
  }
}

void SWPointer::Tracer::ctor_6(Node* mem) {
  if(_slp->is_trace_alignment()) {
    //restore_depth();
    print_depth(); tty->print_cr(" %d (adr) SWPointer::SWPointer: stop analysis", mem->_idx);
  }
}

void SWPointer::Tracer::invariant_1(Node *n, Node *n_c) {
  if (_slp->do_vector_loop() && _slp->is_debug() && _slp->_lpt->is_member(_slp->_phase->get_loop(n_c)) != (int)_slp->in_bb(n)) {
    int is_member =  _slp->_lpt->is_member(_slp->_phase->get_loop(n_c));
    int in_bb     =  _slp->in_bb(n);
    print_depth(); tty->print("  \\ ");  tty->print_cr(" %d SWPointer::invariant  conditions differ: n_c %d", n->_idx, n_c->_idx);
    print_depth(); tty->print("  \\ ");  tty->print_cr("is_member %d, in_bb %d", is_member, in_bb);
    print_depth(); tty->print("  \\ ");  n->dump();
    print_depth(); tty->print("  \\ ");  n_c->dump();
  }
}

void SWPointer::Tracer::scaled_iv_plus_offset_1(Node* n) {
  if(_slp->is_trace_alignment()) {
    print_depth(); tty->print(" %d SWPointer::scaled_iv_plus_offset testing node: ", n->_idx);
    n->dump();
  }
}

void SWPointer::Tracer::scaled_iv_plus_offset_2(Node* n) {
  if(_slp->is_trace_alignment()) {
    print_depth(); tty->print_cr(" %d SWPointer::scaled_iv_plus_offset: PASSED", n->_idx);
  }
}

void SWPointer::Tracer::scaled_iv_plus_offset_3(Node* n) {
  if(_slp->is_trace_alignment()) {
    print_depth(); tty->print_cr(" %d SWPointer::scaled_iv_plus_offset: PASSED", n->_idx);
  }
}

void SWPointer::Tracer::scaled_iv_plus_offset_4(Node* n) {
  if(_slp->is_trace_alignment()) {
    print_depth(); tty->print_cr(" %d SWPointer::scaled_iv_plus_offset: Op_AddI PASSED", n->_idx);
    print_depth(); tty->print("  \\ %d SWPointer::scaled_iv_plus_offset: in(1) is scaled_iv: ", n->in(1)->_idx); n->in(1)->dump();
    print_depth(); tty->print("  \\ %d SWPointer::scaled_iv_plus_offset: in(2) is offset_plus_k: ", n->in(2)->_idx); n->in(2)->dump();
  }
}

void SWPointer::Tracer::scaled_iv_plus_offset_5(Node* n) {
  if(_slp->is_trace_alignment()) {
    print_depth(); tty->print_cr(" %d SWPointer::scaled_iv_plus_offset: Op_AddI PASSED", n->_idx);
    print_depth(); tty->print("  \\ %d SWPointer::scaled_iv_plus_offset: in(2) is scaled_iv: ", n->in(2)->_idx); n->in(2)->dump();
    print_depth(); tty->print("  \\ %d SWPointer::scaled_iv_plus_offset: in(1) is offset_plus_k: ", n->in(1)->_idx); n->in(1)->dump();
  }
}

void SWPointer::Tracer::scaled_iv_plus_offset_6(Node* n) {
  if(_slp->is_trace_alignment()) {
    print_depth(); tty->print_cr(" %d SWPointer::scaled_iv_plus_offset: Op_SubI PASSED", n->_idx);
    print_depth(); tty->print("  \\  %d SWPointer::scaled_iv_plus_offset: in(1) is scaled_iv: ", n->in(1)->_idx); n->in(1)->dump();
    print_depth(); tty->print("  \\ %d SWPointer::scaled_iv_plus_offset: in(2) is offset_plus_k: ", n->in(2)->_idx); n->in(2)->dump();
  }
}

void SWPointer::Tracer::scaled_iv_plus_offset_7(Node* n) {
  if(_slp->is_trace_alignment()) {
    print_depth(); tty->print_cr(" %d SWPointer::scaled_iv_plus_offset: Op_SubI PASSED", n->_idx);
    print_depth(); tty->print("  \\ %d SWPointer::scaled_iv_plus_offset: in(2) is scaled_iv: ", n->in(2)->_idx); n->in(2)->dump();
    print_depth(); tty->print("  \\ %d SWPointer::scaled_iv_plus_offset: in(1) is offset_plus_k: ", n->in(1)->_idx); n->in(1)->dump();
  }
}

void SWPointer::Tracer::scaled_iv_plus_offset_8(Node* n) {
  if(_slp->is_trace_alignment()) {
    print_depth(); tty->print_cr(" %d SWPointer::scaled_iv_plus_offset: FAILED", n->_idx);
  }
}

void SWPointer::Tracer::scaled_iv_1(Node* n) {
  if(_slp->is_trace_alignment()) {
    print_depth(); tty->print(" %d SWPointer::scaled_iv: testing node: ", n->_idx); n->dump();
  }
}

void SWPointer::Tracer::scaled_iv_2(Node* n, int scale) {
  if(_slp->is_trace_alignment()) {
    print_depth(); tty->print_cr(" %d SWPointer::scaled_iv: FAILED since another _scale has been detected before", n->_idx);
    print_depth(); tty->print_cr("  \\ SWPointer::scaled_iv: _scale (%d) != 0", scale);
  }
}

void SWPointer::Tracer::scaled_iv_3(Node* n, int scale) {
  if(_slp->is_trace_alignment()) {
    print_depth(); tty->print_cr(" %d SWPointer::scaled_iv: is iv, setting _scale = %d", n->_idx, scale);
  }
}

void SWPointer::Tracer::scaled_iv_4(Node* n, int scale) {
  if(_slp->is_trace_alignment()) {
    print_depth(); tty->print_cr(" %d SWPointer::scaled_iv: Op_MulI PASSED, setting _scale = %d", n->_idx, scale);
    print_depth(); tty->print("  \\ %d SWPointer::scaled_iv: in(1) is iv: ", n->in(1)->_idx); n->in(1)->dump();
    print_depth(); tty->print("  \\ %d SWPointer::scaled_iv: in(2) is Con: ", n->in(2)->_idx); n->in(2)->dump();
  }
}

void SWPointer::Tracer::scaled_iv_5(Node* n, int scale) {
  if(_slp->is_trace_alignment()) {
    print_depth(); tty->print_cr(" %d SWPointer::scaled_iv: Op_MulI PASSED, setting _scale = %d", n->_idx, scale);
    print_depth(); tty->print("  \\ %d SWPointer::scaled_iv: in(2) is iv: ", n->in(2)->_idx); n->in(2)->dump();
    print_depth(); tty->print("  \\ %d SWPointer::scaled_iv: in(1) is Con: ", n->in(1)->_idx); n->in(1)->dump();
  }
}

void SWPointer::Tracer::scaled_iv_6(Node* n, int scale) {
  if(_slp->is_trace_alignment()) {
    print_depth(); tty->print_cr(" %d SWPointer::scaled_iv: Op_LShiftI PASSED, setting _scale = %d", n->_idx, scale);
    print_depth(); tty->print("  \\ %d SWPointer::scaled_iv: in(1) is iv: ", n->in(1)->_idx); n->in(1)->dump();
    print_depth(); tty->print("  \\ %d SWPointer::scaled_iv: in(2) is Con: ", n->in(2)->_idx); n->in(2)->dump();
  }
}

void SWPointer::Tracer::scaled_iv_7(Node* n) {
  if(_slp->is_trace_alignment()) {
    print_depth(); tty->print_cr(" %d SWPointer::scaled_iv: Op_ConvI2L PASSED", n->_idx);
    print_depth(); tty->print_cr("  \\ SWPointer::scaled_iv: in(1) %d is scaled_iv_plus_offset: ", n->in(1)->_idx);
    inc_depth(); inc_depth();
    print_depth(); n->in(1)->dump();
    dec_depth(); dec_depth();
  }
}

void SWPointer::Tracer::scaled_iv_8(Node* n, SWPointer* tmp) {
  if(_slp->is_trace_alignment()) {
    print_depth(); tty->print(" %d SWPointer::scaled_iv: Op_LShiftL, creating tmp SWPointer: ", n->_idx); tmp->print();
  }
}

void SWPointer::Tracer::scaled_iv_9(Node* n, int scale, int _offset, int mult) {
  if(_slp->is_trace_alignment()) {
    print_depth(); tty->print_cr(" %d SWPointer::scaled_iv: Op_LShiftL PASSED, setting _scale = %d, _offset = %d", n->_idx, scale, _offset);
    print_depth(); tty->print_cr("  \\ SWPointer::scaled_iv: in(1) %d is scaled_iv_plus_offset, in(2) %d used to get mult = %d: _scale = %d, _offset = %d",
    n->in(1)->_idx, n->in(2)->_idx, mult, scale, _offset);
    inc_depth(); inc_depth();
    print_depth(); n->in(1)->dump();
    print_depth(); n->in(2)->dump();
    dec_depth(); dec_depth();
  }
}

void SWPointer::Tracer::scaled_iv_10(Node* n) {
  if(_slp->is_trace_alignment()) {
    print_depth(); tty->print_cr(" %d SWPointer::scaled_iv: FAILED", n->_idx);
  }
}

void SWPointer::Tracer::offset_plus_k_1(Node* n) {
  if(_slp->is_trace_alignment()) {
    print_depth(); tty->print(" %d SWPointer::offset_plus_k: testing node: ", n->_idx); n->dump();
  }
}

void SWPointer::Tracer::offset_plus_k_2(Node* n, int _offset) {
  if(_slp->is_trace_alignment()) {
    print_depth(); tty->print_cr(" %d SWPointer::offset_plus_k: Op_ConI PASSED, setting _offset = %d", n->_idx, _offset);
  }
}

void SWPointer::Tracer::offset_plus_k_3(Node* n, int _offset) {
  if(_slp->is_trace_alignment()) {
    print_depth(); tty->print_cr(" %d SWPointer::offset_plus_k: Op_ConL PASSED, setting _offset = %d", n->_idx, _offset);
  }
}

void SWPointer::Tracer::offset_plus_k_4(Node* n) {
  if(_slp->is_trace_alignment()) {
    print_depth(); tty->print_cr(" %d SWPointer::offset_plus_k: FAILED", n->_idx);
    print_depth(); tty->print_cr("  \\ " JLONG_FORMAT " SWPointer::offset_plus_k: Op_ConL FAILED, k is too big", n->get_long());
  }
}

void SWPointer::Tracer::offset_plus_k_5(Node* n, Node* _invar) {
  if(_slp->is_trace_alignment()) {
    print_depth(); tty->print_cr(" %d SWPointer::offset_plus_k: FAILED since another invariant has been detected before", n->_idx);
    print_depth(); tty->print("  \\ %d SWPointer::offset_plus_k: _invar != NULL: ", _invar->_idx); _invar->dump();
  }
}

void SWPointer::Tracer::offset_plus_k_6(Node* n, Node* _invar, bool _negate_invar, int _offset) {
  if(_slp->is_trace_alignment()) {
    print_depth(); tty->print_cr(" %d SWPointer::offset_plus_k: Op_AddI PASSED, setting _negate_invar = %d, _invar = %d, _offset = %d",
    n->_idx, _negate_invar, _invar->_idx, _offset);
    print_depth(); tty->print("  \\ %d SWPointer::offset_plus_k: in(2) is Con: ", n->in(2)->_idx); n->in(2)->dump();
    print_depth(); tty->print("  \\ %d SWPointer::offset_plus_k: in(1) is invariant: ", _invar->_idx); _invar->dump();
  }
}

void SWPointer::Tracer::offset_plus_k_7(Node* n, Node* _invar, bool _negate_invar, int _offset) {
  if(_slp->is_trace_alignment()) {
    print_depth(); tty->print_cr(" %d SWPointer::offset_plus_k: Op_AddI PASSED, setting _negate_invar = %d, _invar = %d, _offset = %d",
    n->_idx, _negate_invar, _invar->_idx, _offset);
    print_depth(); tty->print("  \\ %d SWPointer::offset_plus_k: in(1) is Con: ", n->in(1)->_idx); n->in(1)->dump();
    print_depth(); tty->print("  \\ %d SWPointer::offset_plus_k: in(2) is invariant: ", _invar->_idx); _invar->dump();
  }
}

void SWPointer::Tracer::offset_plus_k_8(Node* n, Node* _invar, bool _negate_invar, int _offset) {
  if(_slp->is_trace_alignment()) {
    print_depth(); tty->print_cr(" %d SWPointer::offset_plus_k: Op_SubI is PASSED, setting _negate_invar = %d, _invar = %d, _offset = %d",
    n->_idx, _negate_invar, _invar->_idx, _offset);
    print_depth(); tty->print("  \\ %d SWPointer::offset_plus_k: in(2) is Con: ", n->in(2)->_idx); n->in(2)->dump();
    print_depth(); tty->print("  \\ %d SWPointer::offset_plus_k: in(1) is invariant: ", _invar->_idx); _invar->dump();
  }
}

void SWPointer::Tracer::offset_plus_k_9(Node* n, Node* _invar, bool _negate_invar, int _offset) {
  if(_slp->is_trace_alignment()) {
    print_depth(); tty->print_cr(" %d SWPointer::offset_plus_k: Op_SubI PASSED, setting _negate_invar = %d, _invar = %d, _offset = %d", n->_idx, _negate_invar, _invar->_idx, _offset);
    print_depth(); tty->print("  \\ %d SWPointer::offset_plus_k: in(1) is Con: ", n->in(1)->_idx); n->in(1)->dump();
    print_depth(); tty->print("  \\ %d SWPointer::offset_plus_k: in(2) is invariant: ", _invar->_idx); _invar->dump();
  }
}

void SWPointer::Tracer::offset_plus_k_10(Node* n, Node* _invar, bool _negate_invar, int _offset) {
  if(_slp->is_trace_alignment()) {
    print_depth(); tty->print_cr(" %d SWPointer::offset_plus_k: PASSED, setting _negate_invar = %d, _invar = %d, _offset = %d", n->_idx, _negate_invar, _invar->_idx, _offset);
    print_depth(); tty->print_cr("  \\ %d SWPointer::offset_plus_k: is invariant", n->_idx);
  }
}

void SWPointer::Tracer::offset_plus_k_11(Node* n) {
  if(_slp->is_trace_alignment()) {
    print_depth(); tty->print_cr(" %d SWPointer::offset_plus_k: FAILED", n->_idx);
  }
}

#endif
// ========================= OrderedPair =====================

const OrderedPair OrderedPair::initial;

// ========================= SWNodeInfo =====================

const SWNodeInfo SWNodeInfo::initial;


// ============================ DepGraph ===========================

//------------------------------make_node---------------------------
// Make a new dependence graph node for an ideal node.
DepMem* DepGraph::make_node(Node* node) {
  DepMem* m = new (_arena) DepMem(node);
  if (node != NULL) {
    assert(_map.at_grow(node->_idx) == NULL, "one init only");
    _map.at_put_grow(node->_idx, m);
  }
  return m;
}

//------------------------------make_edge---------------------------
// Make a new dependence graph edge from dpred -> dsucc
DepEdge* DepGraph::make_edge(DepMem* dpred, DepMem* dsucc) {
  DepEdge* e = new (_arena) DepEdge(dpred, dsucc, dsucc->in_head(), dpred->out_head());
  dpred->set_out_head(e);
  dsucc->set_in_head(e);
  return e;
}

// ========================== DepMem ========================

//------------------------------in_cnt---------------------------
int DepMem::in_cnt() {
  int ct = 0;
  for (DepEdge* e = _in_head; e != NULL; e = e->next_in()) ct++;
  return ct;
}

//------------------------------out_cnt---------------------------
int DepMem::out_cnt() {
  int ct = 0;
  for (DepEdge* e = _out_head; e != NULL; e = e->next_out()) ct++;
  return ct;
}

//------------------------------print-----------------------------
void DepMem::print() {
#ifndef PRODUCT
  tty->print("  DepNode %d (", _node->_idx);
  for (DepEdge* p = _in_head; p != NULL; p = p->next_in()) {
    Node* pred = p->pred()->node();
    tty->print(" %d", pred != NULL ? pred->_idx : 0);
  }
  tty->print(") [");
  for (DepEdge* s = _out_head; s != NULL; s = s->next_out()) {
    Node* succ = s->succ()->node();
    tty->print(" %d", succ != NULL ? succ->_idx : 0);
  }
  tty->print_cr(" ]");
#endif
}

// =========================== DepEdge =========================

//------------------------------DepPreds---------------------------
void DepEdge::print() {
#ifndef PRODUCT
  tty->print_cr("DepEdge: %d [ %d ]", _pred->node()->_idx, _succ->node()->_idx);
#endif
}

// =========================== DepPreds =========================
// Iterator over predecessor edges in the dependence graph.

//------------------------------DepPreds---------------------------
DepPreds::DepPreds(Node* n, DepGraph& dg) {
  _n = n;
  _done = false;
  if (_n->is_Store() || _n->is_Load()) {
    _next_idx = MemNode::Address;
    _end_idx  = n->req();
    _dep_next = dg.dep(_n)->in_head();
  } else if (_n->is_Mem()) {
    _next_idx = 0;
    _end_idx  = 0;
    _dep_next = dg.dep(_n)->in_head();
  } else {
    _next_idx = 1;
    _end_idx  = _n->req();
    _dep_next = NULL;
  }
  next();
}

//------------------------------next---------------------------
void DepPreds::next() {
  if (_dep_next != NULL) {
    _current  = _dep_next->pred()->node();
    _dep_next = _dep_next->next_in();
  } else if (_next_idx < _end_idx) {
    _current  = _n->in(_next_idx++);
  } else {
    _done = true;
  }
}

// =========================== DepSuccs =========================
// Iterator over successor edges in the dependence graph.

//------------------------------DepSuccs---------------------------
DepSuccs::DepSuccs(Node* n, DepGraph& dg) {
  _n = n;
  _done = false;
  if (_n->is_Load()) {
    _next_idx = 0;
    _end_idx  = _n->outcnt();
    _dep_next = dg.dep(_n)->out_head();
  } else if (_n->is_Mem() || (_n->is_Phi() && _n->bottom_type() == Type::MEMORY)) {
    _next_idx = 0;
    _end_idx  = 0;
    _dep_next = dg.dep(_n)->out_head();
  } else {
    _next_idx = 0;
    _end_idx  = _n->outcnt();
    _dep_next = NULL;
  }
  next();
}

//-------------------------------next---------------------------
void DepSuccs::next() {
  if (_dep_next != NULL) {
    _current  = _dep_next->succ()->node();
    _dep_next = _dep_next->next_out();
  } else if (_next_idx < _end_idx) {
    _current  = _n->raw_out(_next_idx++);
  } else {
    _done = true;
  }
}

//
// --------------------------------- vectorization/simd -----------------------------------
//
bool SuperWord::same_origin_idx(Node* a, Node* b) const {
  return a != NULL && b != NULL && _clone_map.same_idx(a->_idx, b->_idx);
}
bool SuperWord::same_generation(Node* a, Node* b) const {
  return a != NULL && b != NULL && _clone_map.same_gen(a->_idx, b->_idx);
}

Node*  SuperWord::find_phi_for_mem_dep(LoadNode* ld) {
  assert(in_bb(ld), "must be in block");
  if (_clone_map.gen(ld->_idx) == _ii_first) {
#ifndef PRODUCT
    if (_vector_loop_debug) {
      tty->print_cr("SuperWord::find_phi_for_mem_dep _clone_map.gen(ld->_idx)=%d",
        _clone_map.gen(ld->_idx));
    }
#endif
    return NULL; //we think that any ld in the first gen being vectorizable
  }

  Node* mem = ld->in(MemNode::Memory);
  if (mem->outcnt() <= 1) {
    // we don't want to remove the only edge from mem node to load
#ifndef PRODUCT
    if (_vector_loop_debug) {
      tty->print_cr("SuperWord::find_phi_for_mem_dep input node %d to load %d has no other outputs and edge mem->load cannot be removed",
        mem->_idx, ld->_idx);
      ld->dump();
      mem->dump();
    }
#endif
    return NULL;
  }
  if (!in_bb(mem) || same_generation(mem, ld)) {
#ifndef PRODUCT
    if (_vector_loop_debug) {
      tty->print_cr("SuperWord::find_phi_for_mem_dep _clone_map.gen(mem->_idx)=%d",
        _clone_map.gen(mem->_idx));
    }
#endif
    return NULL; // does not depend on loop volatile node or depends on the same generation
  }

  //otherwise first node should depend on mem-phi
  Node* first = first_node(ld);
  assert(first->is_Load(), "must be Load");
  Node* phi = first->as_Load()->in(MemNode::Memory);
  if (!phi->is_Phi() || phi->bottom_type() != Type::MEMORY) {
#ifndef PRODUCT
    if (_vector_loop_debug) {
      tty->print_cr("SuperWord::find_phi_for_mem_dep load is not vectorizable node, since it's `first` does not take input from mem phi");
      ld->dump();
      first->dump();
    }
#endif
    return NULL;
  }

  Node* tail = 0;
  for (int m = 0; m < _mem_slice_head.length(); m++) {
    if (_mem_slice_head.at(m) == phi) {
      tail = _mem_slice_tail.at(m);
    }
  }
  if (tail == 0) { //test that found phi is in the list  _mem_slice_head
#ifndef PRODUCT
    if (_vector_loop_debug) {
      tty->print_cr("SuperWord::find_phi_for_mem_dep load %d is not vectorizable node, its phi %d is not _mem_slice_head",
        ld->_idx, phi->_idx);
      ld->dump();
      phi->dump();
    }
#endif
    return NULL;
  }

  // now all conditions are met
  return phi;
}

Node* SuperWord::first_node(Node* nd) {
  for (int ii = 0; ii < _iteration_first.length(); ii++) {
    Node* nnn = _iteration_first.at(ii);
    if (same_origin_idx(nnn, nd)) {
#ifndef PRODUCT
      if (_vector_loop_debug) {
        tty->print_cr("SuperWord::first_node: %d is the first iteration node for %d (_clone_map.idx(nnn->_idx) = %d)",
          nnn->_idx, nd->_idx, _clone_map.idx(nnn->_idx));
      }
#endif
      return nnn;
    }
  }

#ifndef PRODUCT
  if (_vector_loop_debug) {
    tty->print_cr("SuperWord::first_node: did not find first iteration node for %d (_clone_map.idx(nd->_idx)=%d)",
      nd->_idx, _clone_map.idx(nd->_idx));
  }
#endif
  return 0;
}

Node* SuperWord::last_node(Node* nd) {
  for (int ii = 0; ii < _iteration_last.length(); ii++) {
    Node* nnn = _iteration_last.at(ii);
    if (same_origin_idx(nnn, nd)) {
#ifndef PRODUCT
      if (_vector_loop_debug) {
        tty->print_cr("SuperWord::last_node _clone_map.idx(nnn->_idx)=%d, _clone_map.idx(nd->_idx)=%d",
          _clone_map.idx(nnn->_idx), _clone_map.idx(nd->_idx));
      }
#endif
      return nnn;
    }
  }
  return 0;
}

int SuperWord::mark_generations() {
  Node *ii_err = NULL, *tail_err = NULL;
  for (int i = 0; i < _mem_slice_head.length(); i++) {
    Node* phi  = _mem_slice_head.at(i);
    assert(phi->is_Phi(), "must be phi");

    Node* tail = _mem_slice_tail.at(i);
    if (_ii_last == -1) {
      tail_err = tail;
      _ii_last = _clone_map.gen(tail->_idx);
    }
    else if (_ii_last != _clone_map.gen(tail->_idx)) {
#ifndef PRODUCT
      if (TraceSuperWord && Verbose) {
        tty->print_cr("SuperWord::mark_generations _ii_last error - found different generations in two tail nodes ");
        tail->dump();
        tail_err->dump();
      }
#endif
      return -1;
    }

    // find first iteration in the loop
    for (DUIterator_Fast imax, i = phi->fast_outs(imax); i < imax; i++) {
      Node* ii = phi->fast_out(i);
      if (in_bb(ii) && ii->is_Store()) { // we speculate that normally Stores of one and one only generation have deps from mem phi
        if (_ii_first == -1) {
          ii_err = ii;
          _ii_first = _clone_map.gen(ii->_idx);
        } else if (_ii_first != _clone_map.gen(ii->_idx)) {
#ifndef PRODUCT
          if (TraceSuperWord && Verbose) {
            tty->print_cr("SuperWord::mark_generations: _ii_first was found before and not equal to one in this node (%d)", _ii_first);
            ii->dump();
            if (ii_err!= 0) {
              ii_err->dump();
            }
          }
#endif
          return -1; // this phi has Stores from different generations of unroll and cannot be simd/vectorized
        }
      }
    }//for (DUIterator_Fast imax,
  }//for (int i...

  if (_ii_first == -1 || _ii_last == -1) {
    if (TraceSuperWord && Verbose) {
      tty->print_cr("SuperWord::mark_generations unknown error, something vent wrong");
    }
    return -1; // something vent wrong
  }
  // collect nodes in the first and last generations
  assert(_iteration_first.length() == 0, "_iteration_first must be empty");
  assert(_iteration_last.length() == 0, "_iteration_last must be empty");
  for (int j = 0; j < _block.length(); j++) {
    Node* n = _block.at(j);
    node_idx_t gen = _clone_map.gen(n->_idx);
    if ((signed)gen == _ii_first) {
      _iteration_first.push(n);
    } else if ((signed)gen == _ii_last) {
      _iteration_last.push(n);
    }
  }

  // building order of iterations
  if (_ii_order.length() == 0 && ii_err != 0) {
    assert(in_bb(ii_err) && ii_err->is_Store(), "should be Store in bb");
    Node* nd = ii_err;
    while(_clone_map.gen(nd->_idx) != _ii_last) {
      _ii_order.push(_clone_map.gen(nd->_idx));
      bool found = false;
      for (DUIterator_Fast imax, i = nd->fast_outs(imax); i < imax; i++) {
        Node* use = nd->fast_out(i);
        if (same_origin_idx(use, nd) && use->as_Store()->in(MemNode::Memory) == nd) {
          found = true;
          nd = use;
          break;
        }
      }//for

      if (found == false) {
        if (TraceSuperWord && Verbose) {
          tty->print_cr("SuperWord::mark_generations: Cannot build order of iterations - no dependent Store for %d", nd->_idx);
        }
        _ii_order.clear();
        return -1;
      }
    } //while
    _ii_order.push(_clone_map.gen(nd->_idx));
  }

#ifndef PRODUCT
  if (_vector_loop_debug) {
    tty->print_cr("SuperWord::mark_generations");
    tty->print_cr("First generation (%d) nodes:", _ii_first);
    for (int ii = 0; ii < _iteration_first.length(); ii++)  _iteration_first.at(ii)->dump();
    tty->print_cr("Last generation (%d) nodes:", _ii_last);
    for (int ii = 0; ii < _iteration_last.length(); ii++)  _iteration_last.at(ii)->dump();
    tty->print_cr(" ");

    tty->print("SuperWord::List of generations: ");
    for (int jj = 0; jj < _ii_order.length(); ++jj) {
      tty->print("%d:%d ", jj, _ii_order.at(jj));
    }
    tty->print_cr(" ");
  }
#endif

  return _ii_first;
}

bool SuperWord::fix_commutative_inputs(Node* gold, Node* fix) {
  assert(gold->is_Add() && fix->is_Add() || gold->is_Mul() && fix->is_Mul(), "should be only Add or Mul nodes");
  assert(same_origin_idx(gold, fix), "should be clones of the same node");
  Node* gin1 = gold->in(1);
  Node* gin2 = gold->in(2);
  Node* fin1 = fix->in(1);
  Node* fin2 = fix->in(2);
  bool swapped = false;

  if (in_bb(gin1) && in_bb(gin2) && in_bb(fin1) && in_bb(fin1)) {
    if (same_origin_idx(gin1, fin1) &&
        same_origin_idx(gin2, fin2)) {
      return true; // nothing to fix
    }
    if (same_origin_idx(gin1, fin2) &&
        same_origin_idx(gin2, fin1)) {
      fix->swap_edges(1, 2);
      swapped = true;
    }
  }
  // at least one input comes from outside of bb
  if (gin1->_idx == fin1->_idx)  {
    return true; // nothing to fix
  }
  if (!swapped && (gin1->_idx == fin2->_idx || gin2->_idx == fin1->_idx))  { //swapping is expensive, check condition first
    fix->swap_edges(1, 2);
    swapped = true;
  }

  if (swapped) {
#ifndef PRODUCT
    if (_vector_loop_debug) {
      tty->print_cr("SuperWord::fix_commutative_inputs: fixed node %d", fix->_idx);
    }
#endif
    return true;
  }

  if (TraceSuperWord && Verbose) {
    tty->print_cr("SuperWord::fix_commutative_inputs: cannot fix node %d", fix->_idx);
  }

  return false;
}

bool SuperWord::pack_parallel() {
#ifndef PRODUCT
  if (_vector_loop_debug) {
    tty->print_cr("SuperWord::pack_parallel: START");
  }
#endif

  _packset.clear();

  for (int ii = 0; ii < _iteration_first.length(); ii++) {
    Node* nd = _iteration_first.at(ii);
    if (in_bb(nd) && (nd->is_Load() || nd->is_Store() || nd->is_Add() || nd->is_Mul())) {
      Node_List* pk = new Node_List();
      pk->push(nd);
      for (int gen = 1; gen < _ii_order.length(); ++gen) {
        for (int kk = 0; kk < _block.length(); kk++) {
          Node* clone = _block.at(kk);
          if (same_origin_idx(clone, nd) &&
              _clone_map.gen(clone->_idx) == _ii_order.at(gen)) {
            if (nd->is_Add() || nd->is_Mul()) {
              fix_commutative_inputs(nd, clone);
            }
            pk->push(clone);
            if (pk->size() == 4) {
              _packset.append(pk);
#ifndef PRODUCT
              if (_vector_loop_debug) {
                tty->print_cr("SuperWord::pack_parallel: added pack ");
                pk->dump();
              }
#endif
              if (_clone_map.gen(clone->_idx) != _ii_last) {
                pk = new Node_List();
              }
            }
            break;
          }
        }
      }//for
    }//if
  }//for

#ifndef PRODUCT
  if (_vector_loop_debug) {
    tty->print_cr("SuperWord::pack_parallel: END");
  }
#endif

  return true;
}

bool SuperWord::hoist_loads_in_graph() {
  GrowableArray<Node*> loads;

#ifndef PRODUCT
  if (_vector_loop_debug) {
    tty->print_cr("SuperWord::hoist_loads_in_graph: total number _mem_slice_head.length() = %d", _mem_slice_head.length());
  }
#endif

  for (int i = 0; i < _mem_slice_head.length(); i++) {
    Node* n = _mem_slice_head.at(i);
    if ( !in_bb(n) || !n->is_Phi() || n->bottom_type() != Type::MEMORY) {
      if (TraceSuperWord && Verbose) {
        tty->print_cr("SuperWord::hoist_loads_in_graph: skipping unexpected node n=%d", n->_idx);
      }
      continue;
    }

#ifndef PRODUCT
    if (_vector_loop_debug) {
      tty->print_cr("SuperWord::hoist_loads_in_graph: processing phi %d  = _mem_slice_head.at(%d);", n->_idx, i);
    }
#endif

    for (DUIterator_Fast imax, i = n->fast_outs(imax); i < imax; i++) {
      Node* ld = n->fast_out(i);
      if (ld->is_Load() && ld->as_Load()->in(MemNode::Memory) == n && in_bb(ld)) {
        for (int i = 0; i < _block.length(); i++) {
          Node* ld2 = _block.at(i);
          if (ld2->is_Load() && same_origin_idx(ld, ld2) &&
              !same_generation(ld, ld2)) { // <= do not collect the first generation ld
#ifndef PRODUCT
            if (_vector_loop_debug) {
              tty->print_cr("SuperWord::hoist_loads_in_graph: will try to hoist load ld2->_idx=%d, cloned from %d (ld->_idx=%d)",
                ld2->_idx, _clone_map.idx(ld->_idx), ld->_idx);
            }
#endif
            // could not do on-the-fly, since iterator is immutable
            loads.push(ld2);
          }
        }// for
      }//if
    }//for (DUIterator_Fast imax,
  }//for (int i = 0; i

  for (int i = 0; i < loads.length(); i++) {
    LoadNode* ld = loads.at(i)->as_Load();
    Node* phi = find_phi_for_mem_dep(ld);
    if (phi != NULL) {
#ifndef PRODUCT
      if (_vector_loop_debug) {
        tty->print_cr("SuperWord::hoist_loads_in_graph replacing MemNode::Memory(%d) edge in %d with one from %d",
          MemNode::Memory, ld->_idx, phi->_idx);
      }
#endif
      _igvn.replace_input_of(ld, MemNode::Memory, phi);
    }
  }//for

  restart(); // invalidate all basic structures, since we rebuilt the graph

  if (TraceSuperWord && Verbose) {
    tty->print_cr("\nSuperWord::hoist_loads_in_graph() the graph was rebuilt, all structures invalidated and need rebuild");
  }

  return true;
}<|MERGE_RESOLUTION|>--- conflicted
+++ resolved
@@ -2168,19 +2168,12 @@
   CountedLoopNode *cl = lpt()->_head->as_CountedLoop();
   Compile* C = _phase->C;
   if (_packset.length() == 0) {
-<<<<<<< HEAD
-    // Instigate more unrolling for optimization when vectorization fails.
-    C->set_major_progress();
-    cl->set_notpassed_slp();
-    cl->mark_do_unroll_only();
-=======
     if (cl->is_main_loop()) {
       // Instigate more unrolling for optimization when vectorization fails.
       C->set_major_progress();
       cl->set_notpassed_slp();
       cl->mark_do_unroll_only();
     }
->>>>>>> a908316a
     return;
   }
 
