--- conflicted
+++ resolved
@@ -714,12 +714,7 @@
 void initialize_assert_poison() {
   char* page = os::reserve_memory(os::vm_page_size(), !ExecMem, mtInternal);
   if (page) {
-<<<<<<< HEAD
-    MemTracker::record_virtual_memory_tag(page, os::vm_page_size(), mtInternal);
-    if (os::commit_memory(page, os::vm_page_size(), false) &&
-=======
     if (os::commit_memory(page, os::vm_page_size(), !ExecMem) &&
->>>>>>> b741f3fe
         os::protect_memory(page, os::vm_page_size(), os::MEM_PROT_NONE)) {
       g_assert_poison = page;
       g_assert_poison_read_only = page;
