--- conflicted
+++ resolved
@@ -1041,14 +1041,8 @@
         try {
             annotateNow(s, annotations, env, true, isTypeParam);
         } finally {
-<<<<<<< HEAD
-            if (deferDecl != null) {
-                deferredLintHandler.pop();
-            }
-=======
             if (deferDecl != null)
                 deferredLintHandler.pop();
->>>>>>> 405f3a42
             log.useSource(prev);
         }
     }
