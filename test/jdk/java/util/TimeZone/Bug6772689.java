/*
 * Copyright (c) 2011, 2025, Oracle and/or its affiliates. All rights reserved.
 * DO NOT ALTER OR REMOVE COPYRIGHT NOTICES OR THIS FILE HEADER.
 *
 * This code is free software; you can redistribute it and/or modify it
 * under the terms of the GNU General Public License version 2 only, as
 * published by the Free Software Foundation.
 *
 * This code is distributed in the hope that it will be useful, but WITHOUT
 * ANY WARRANTY; without even the implied warranty of MERCHANTABILITY or
 * FITNESS FOR A PARTICULAR PURPOSE.  See the GNU General Public License
 * version 2 for more details (a copy is included in the LICENSE file that
 * accompanied this code).
 *
 * You should have received a copy of the GNU General Public License version
 * 2 along with this work; if not, write to the Free Software Foundation,
 * Inc., 51 Franklin St, Fifth Floor, Boston, MA 02110-1301 USA.
 *
 * Please contact Oracle, 500 Oracle Parkway, Redwood Shores, CA 94065 USA
 * or visit www.oracle.com if you need additional information or have any
 * questions.
 */

/*
 * @test
<<<<<<< HEAD
 * @bug 6772689 8347841
=======
 * @bug 6772689 8347841 8347955
>>>>>>> fb0f2d25
 * @summary Test for standard-to-daylight transitions at midnight:
 * date stays on the given day.
 */

import java.time.ZoneId;
<<<<<<< HEAD
import java.util.Arrays;
=======
>>>>>>> fb0f2d25
import java.util.Calendar;
import java.util.Date;
import java.util.GregorianCalendar;
import java.util.TimeZone;
import java.util.function.Predicate;
import static java.util.GregorianCalendar.*;

public class Bug6772689 {
    private static final int BEGIN_YEAR = 2035;
    private static final int END_YEAR = BEGIN_YEAR + 28;

    public static void main(String[] args) {
        TimeZone defaultTimeZone = TimeZone.getDefault();
        int errors = 0;

        Calendar cal = new GregorianCalendar(BEGIN_YEAR, MARCH, 1);
<<<<<<< HEAD
        String[] tzids = Arrays.stream(TimeZone.getAvailableIDs())
=======
        String[] tzids = TimeZone.availableIDs()
>>>>>>> fb0f2d25
                .filter(Predicate.not(ZoneId.SHORT_IDS::containsKey))
                .toArray(String[]::new);
        try {
            for (String id : tzids) {
                TimeZone tz = TimeZone.getTimeZone(id);
                if (!tz.useDaylightTime()) {
                    continue;
                }
                TimeZone.setDefault(tz);

              dateloop:
                // Use future dates because sun.util.calendar.ZoneInfo
                // delegates offset transition calculations to a SimpleTimeZone
                // (after 2038 as of JDK7).
                for (int year = BEGIN_YEAR; year < END_YEAR; year++) {
                    for (int month = MARCH; month <= NOVEMBER; month++) {
                        cal.set(year, month, 1, 15, 0, 0);
                        int maxDom = cal.getActualMaximum(DAY_OF_MONTH);
                        for (int dom = 1; dom <= maxDom; dom++) {
                            Date date = new Date(year - 1900, month, dom);
                            if (date.getYear()+1900 != year
                                || date.getMonth() != month
                                || date.getDate() != dom) {
                                System.err.printf("%s: got %04d-%02d-%02d, expected %04d-%02d-%02d%n",
                                                  id,
                                                  date.getYear() + 1900,
                                                  date.getMonth() + 1,
                                                  date.getDate(),
                                                  year,
                                                  month + 1,
                                                  dom);
                                errors++;
                                break dateloop;
                            }
                        }
                    }
                }
            }
        } finally {
            // Restore the default TimeZone.
            TimeZone.setDefault(defaultTimeZone);
        }
        if (errors > 0) {
            throw new RuntimeException("Transition test failed");
        }
    }
}<|MERGE_RESOLUTION|>--- conflicted
+++ resolved
@@ -23,20 +23,12 @@
 
 /*
  * @test
-<<<<<<< HEAD
- * @bug 6772689 8347841
-=======
  * @bug 6772689 8347841 8347955
->>>>>>> fb0f2d25
  * @summary Test for standard-to-daylight transitions at midnight:
  * date stays on the given day.
  */
 
 import java.time.ZoneId;
-<<<<<<< HEAD
-import java.util.Arrays;
-=======
->>>>>>> fb0f2d25
 import java.util.Calendar;
 import java.util.Date;
 import java.util.GregorianCalendar;
@@ -53,11 +45,7 @@
         int errors = 0;
 
         Calendar cal = new GregorianCalendar(BEGIN_YEAR, MARCH, 1);
-<<<<<<< HEAD
-        String[] tzids = Arrays.stream(TimeZone.getAvailableIDs())
-=======
         String[] tzids = TimeZone.availableIDs()
->>>>>>> fb0f2d25
                 .filter(Predicate.not(ZoneId.SHORT_IDS::containsKey))
                 .toArray(String[]::new);
         try {
